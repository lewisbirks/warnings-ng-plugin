--- conflicted
+++ resolved
@@ -6,18 +6,11 @@
  * @param {String} model - the line chart model
  * @param {String} urlName - the URL to the results, if empty or unset then clicking on the chart is disabled
  */
-<<<<<<< HEAD
 function renderTrendChart (chartDivId, model, urlName) { // eslint-disable-line no-unused-vars
-    var chartModel = JSON.parse(model);
-    var chartPlaceHolder = document.getElementById(chartDivId);
-    var currentSelection; // the tooltip formatter will change this value while hoovering
-=======
-function renderTrendChart(chartDivId, model, urlName) {
     let chartModel = JSON.parse(model);
     let chartPlaceHolder = document.getElementById(chartDivId);
 
     let selectedBuild; // the tooltip formatter will change this value while hoovering
->>>>>>> 33975ab6
 
     if (urlName) {
         chartPlaceHolder.onclick = function () {
@@ -88,14 +81,8 @@
     };
     chart.setOption(options);
     chart.on('legendselectchanged', function (params) {
-<<<<<<< HEAD
-        currentSelection = null; // clear selection to avoid navigating to the selected build
+        selectedBuild = 0; // clear selection to avoid navigating to the selected build
     });
-=======
-            selectedBuild = 0; // clear selection to avoid navigating to the selected build
-        }
-    );
->>>>>>> 33975ab6
     chart.resize();
     window.onresize = function () {
         chart.resize();
