--- conflicted
+++ resolved
@@ -6,16 +6,9 @@
          * @param {String} model - the chart model
          * @param {boolean} isTitleVisible - determines whether a title should be shown
          */
-<<<<<<< HEAD
-        renderPieChart: function (pieModel, isTitleVisible) {
-            var chartPlaceHolder = $(this)[0];
-            var chart = echarts.init(chartPlaceHolder);
-            chartPlaceHolder.echart = chart;
-=======
         renderPieChart: function (model, isTitleVisible) {
             var pieModel = JSON.parse(model);
             var chart = echarts.init($(this)[0]);
->>>>>>> 4c24d5be
             var options = {
                 title: getTitle(isTitleVisible),
                 tooltip: {
