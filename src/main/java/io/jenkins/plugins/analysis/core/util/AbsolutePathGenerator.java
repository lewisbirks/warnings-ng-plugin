package io.jenkins.plugins.analysis.core.util;

import java.io.IOException;
import java.nio.file.InvalidPathException;
import java.nio.file.Path;
import java.nio.file.Paths;
import java.util.Collection;
import java.util.Collections;
import java.util.HashMap;
import java.util.Map;
import java.util.Optional;
import java.util.Set;
import java.util.stream.Collectors;
import java.util.stream.Stream;

import org.eclipse.collections.impl.factory.Lists;

import edu.hm.hafner.analysis.FilteredLog;
import edu.hm.hafner.analysis.IssueBuilder;
import edu.hm.hafner.analysis.Report;
import edu.hm.hafner.util.PathUtil;
import edu.hm.hafner.util.VisibleForTesting;

/**
 * Resolves absolute paths of the affected files of a set of issues.
 *
 * @author Ullrich Hafner
 */
// FIXME: move to analysis-model
public class AbsolutePathGenerator {
    static final String NOTHING_TO_DO = "-> none of the issues requires resolving of absolute path";

    /**
     * Resolves absolute paths of the affected files of the specified set of issues.
     *
     * @param report
     *         the issues to resolve the paths
     * @param workspace
     *         the workspace containing the affected files
     *
     * @deprecated use {@link #run(Report, Collection)}
     */
    @Deprecated
    public void run(final Report report, final Path workspace) {
        run(report, Collections.singleton(workspace.toString()));
    }

    @VisibleForTesting
    void run(final Report report, final Path workspace, final Path additionalDirectory) {
        run(report, Lists.fixedSize.of(workspace.toString(), additionalDirectory.toString()));
    }

    /**
     * Resolves absolute paths of the affected files of the specified set of issues.
     *
     * @param report
     *         the issues to resolve the paths
     * @param sourceDirectories
     *         collection of source paths to search for the affected files
     */
    public void run(final Report report, final Collection<String> sourceDirectories) {
        Set<String> filesToProcess = report.getFiles()
                .stream()
                .filter(this::isInterestingFileName)
                .collect(Collectors.toSet());

        PathUtil pathUtil = new PathUtil();
        if (filesToProcess.isEmpty()) {
            report.logInfo(NOTHING_TO_DO);
<<<<<<< HEAD
            report.stream().forEach(issue -> issue.setFileName(pathUtil.getAbsolutePath(issue.getFileName())));
=======
            // FIXME: why should we set the filename here?
            // report.stream().forEach(issue -> issue.setFileName(new PathUtil().getAbsolutePath(issue.getFileName())));
>>>>>>> 4add65d4
            return;
        }

        FilteredLog log = new FilteredLog(report, "Can't resolve absolute paths for some files:");

<<<<<<< HEAD
        Map<String, String> pathMapping = resolveAbsoluteNames(filesToProcess, sourceDirectories, log);
=======
        IssueBuilder builder = new IssueBuilder();
        Map<String, String> pathMapping = resolveAbsoluteNames(filesToProcess, workspace, log);
>>>>>>> 4add65d4
        report.stream()
                .filter(issue -> pathMapping.containsKey(issue.getFileName()))
                .forEach(issue -> issue.setFileName(builder.internFileName(pathMapping.get(issue.getFileName()))));

        log.logSummary();
    }

    private boolean isInterestingFileName(final String fileName) {
        return !"-".equals(fileName) && !ConsoleLogHandler.isInConsoleLog(fileName);
    }

    private Map<String, String> resolveAbsoluteNames(final Set<String> affectedFiles,
            final Collection<String> sourceDirectories, final FilteredLog log) {
        Map<String, String> pathMapping = new HashMap<>();
        int errors = 0;
        int unchanged = 0;
        int changed = 0;

        for (String fileName : affectedFiles) {
            Optional<String> absolutePath = resolveAbsolutePath(fileName, sourceDirectories);
            if (absolutePath.isPresent()) {
                String resolved = absolutePath.get();
                pathMapping.put(fileName, resolved);
                if (fileName.equals(resolved)) {
                    unchanged++;
                }
                else {
                    changed++;
                }
            }
            else {
                log.logError("- %s", fileName);
                errors++;
            }
        }
        log.logInfo("-> %d resolved, %d unresolved, %d already resolved", changed, errors, unchanged);

        return pathMapping;
    }

    private Optional<String> resolveAbsolutePath(final String fileName, final Collection<String> sourceDirectories) {
        PathUtil pathUtil = new PathUtil();
        if (pathUtil.isAbsolute(fileName)) {
            return resolveAbsolutePath(fileName);
        }
        return resolveRelativePath(fileName, sourceDirectories);
    }

    private Optional<String> resolveRelativePath(final String fileName, final Collection<String> sourceDirectories) {
        return sourceDirectories.stream()
                .map(path -> resolveAbsolutePath(path, fileName))
                .flatMap(o -> o.map(Stream::of).orElseGet(Stream::empty))
                .findFirst();
    }

    private Optional<String> resolveAbsolutePath(final String first, final String... other) {
        try {
            return Optional.of(new PathUtil().toString(Paths.get(first, other)));
        }
        catch (IOException | InvalidPathException ignored) {
            return Optional.empty();
        }
    }
}<|MERGE_RESOLUTION|>--- conflicted
+++ resolved
@@ -19,6 +19,7 @@
 import edu.hm.hafner.analysis.IssueBuilder;
 import edu.hm.hafner.analysis.Report;
 import edu.hm.hafner.util.PathUtil;
+import edu.hm.hafner.util.TreeStringBuilder;
 import edu.hm.hafner.util.VisibleForTesting;
 
 /**
@@ -64,31 +65,33 @@
                 .filter(this::isInterestingFileName)
                 .collect(Collectors.toSet());
 
-        PathUtil pathUtil = new PathUtil();
         if (filesToProcess.isEmpty()) {
             report.logInfo(NOTHING_TO_DO);
-<<<<<<< HEAD
-            report.stream().forEach(issue -> issue.setFileName(pathUtil.getAbsolutePath(issue.getFileName())));
-=======
-            // FIXME: why should we set the filename here?
-            // report.stream().forEach(issue -> issue.setFileName(new PathUtil().getAbsolutePath(issue.getFileName())));
->>>>>>> 4add65d4
+            resolvePathNames(report);
             return;
         }
 
         FilteredLog log = new FilteredLog(report, "Can't resolve absolute paths for some files:");
 
-<<<<<<< HEAD
+        IssueBuilder builder = new IssueBuilder();
         Map<String, String> pathMapping = resolveAbsoluteNames(filesToProcess, sourceDirectories, log);
-=======
-        IssueBuilder builder = new IssueBuilder();
-        Map<String, String> pathMapping = resolveAbsoluteNames(filesToProcess, workspace, log);
->>>>>>> 4add65d4
         report.stream()
                 .filter(issue -> pathMapping.containsKey(issue.getFileName()))
                 .forEach(issue -> issue.setFileName(builder.internFileName(pathMapping.get(issue.getFileName()))));
 
         log.logSummary();
+    }
+
+    /**
+     * Resolves all filenames: since we might compare the absolute filename later on it makes sense to store the
+     * correct absolute path.
+     *
+     * @param report the report
+     */
+    private void resolvePathNames(final Report report) {
+        PathUtil pathUtil = new PathUtil();
+        TreeStringBuilder builder = new TreeStringBuilder();
+        report.stream().forEach(issue -> issue.setFileName(builder.intern(pathUtil.getAbsolutePath(issue.getFileName()))));
     }
 
     private boolean isInterestingFileName(final String fileName) {
