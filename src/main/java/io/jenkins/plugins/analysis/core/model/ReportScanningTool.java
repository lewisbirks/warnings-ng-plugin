--- conflicted
+++ resolved
@@ -10,6 +10,7 @@
 import edu.hm.hafner.analysis.ParsingException;
 import edu.hm.hafner.analysis.Report;
 import edu.hm.hafner.util.Ensure;
+import edu.hm.hafner.util.TreeString;
 import edu.umd.cs.findbugs.annotations.Nullable;
 
 import org.kohsuke.stapler.AncestorInPath;
@@ -22,6 +23,7 @@
 import hudson.util.ComboBoxModel;
 import hudson.util.FormValidation;
 
+import io.jenkins.plugins.analysis.core.util.ConsoleLogHandler;
 import io.jenkins.plugins.analysis.core.util.ConsoleLogReaderFactory;
 import io.jenkins.plugins.analysis.core.util.LogHandler;
 import io.jenkins.plugins.analysis.core.util.ModelValidation;
@@ -36,6 +38,8 @@
 public abstract class ReportScanningTool extends Tool {
     private static final long serialVersionUID = -1962476812276437235L;
 
+    private static final TreeString CONSOLE_LOG = TreeString.valueOf(ConsoleLogHandler.JENKINS_CONSOLE_LOG_FILE_NAME_ID);
+
     private String pattern = StringUtils.EMPTY;
     private String reportEncoding = StringUtils.EMPTY;
     // Use negative case to allow defaulting to false and defaulting to existing behaviour.
@@ -169,7 +173,6 @@
         consoleReport.logInfo("Parsing console log (workspace: '%s')", workspace);
         logger.log(consoleReport);
 
-<<<<<<< HEAD
         Report report = createParser().parse(new ConsoleLogReaderFactory(run));
 
         report.logInfo("Successfully parsed console log");
@@ -180,13 +183,10 @@
 
         if (getDescriptor().isConsoleLog()) {
             report.stream().filter(issue -> !issue.hasFileName())
-                    .forEach(issue -> issue.setFileName(ConsoleLogHandler.JENKINS_CONSOLE_LOG_FILE_NAME_ID));
+                    .forEach(issue -> issue.setFileName(CONSOLE_LOG));
         }
 
         consoleReport.addAll(report);
-=======
-        consoleReport.addAll(createParser().parse(new ConsoleLogReaderFactory(run)));
->>>>>>> 4add65d4
 
         logger.log(consoleReport);
 
@@ -297,6 +297,7 @@
          * @return {@code true} if the issues reference the console log, {@code false} otherwise
          * @deprecated not used anymore
          */
+        // FIXME: check this??
         @SuppressWarnings("DeprecatedIsStillUsed")
         @Deprecated
         protected boolean isConsoleLog() {
