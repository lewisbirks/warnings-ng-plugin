# Changelog
All notable changes to this project will be documented in this file.

The format is based on [Keep a Changelog](https://keepachangelog.com/en/1.0.0/),
and this project adheres to [Semantic Versioning](https://semver.org/spec/v2.0.0.html).

## [Unreleased](https://github.com/jenkinsci/warnings-ng-plugin/compare/warnings-ng-1.0.1...master)

### Added
- Added support for [ErrorProne](http://errorprone.info) in maven builds. 
Parser now reports description with link to external documentation.
- [JENKINS-55500](https://issues.jenkins-ci.org/browse/JENKINS-55500): Added a portlet that renders a two-dimensional 
table of issues per type and job

### Changed
- [API]: Replaced `CheckForNull` annotations with `Nullable` in order to enable 
[NullAway](https://github.com/uber/NullAway) checker in build

### Fixed
<<<<<<< HEAD
- [JENKINS-55514](https://issues.jenkins-ci.org/browse/JENKINS-55514): 
Fixed handling of severity mappings with FindBugs (rank vs. priority).
- [JENKINS-55513](https://issues.jenkins-ci.org/browse/JENKINS-55513): 
Show 'loading...' message while the issues are loaded dynamically from the server.
- [JENKINS-55511](https://issues.jenkins-ci.org/browse/JENKINS-55511): 
Fixed rendering of issues table: check if order column in browsers local storage is valid before applying it.
- [JENKINS-55495](https://issues.jenkins-ci.org/browse/JENKINS-55495): 
Use Bootstrap to render the fixed issues table.
- [JENKINS-55337](https://issues.jenkins-ci.org/browse/JENKINS-55337): 
Navigate to maven warnings in console log view
=======
- [JENKINS-55514](https://issues.jenkins-ci.org/browse/JENKINS-55514): Fixed handling of severity mappings with FindBugs (rank vs. priority) 
- [JENKINS-55513](https://issues.jenkins-ci.org/browse/JENKINS-55513): Fixed rendering of issues table: check if order column in browsers local storage is valid before applying it.
- [JENKINS-55337](https://issues.jenkins-ci.org/browse/JENKINS-55337): Navigate to maven warnings in console log view
>>>>>>> d16daa88
- Maven Parser: Disabled post processing on agent since there are no source files involved.
- Do not show empty paragraph if issues have no message.

## [1.0.1](https://github.com/jenkinsci/warnings-ng-plugin/compare/warnings-ng-1.0.0...warnings-ng-1.0.1) - 2018-12-28

### Fixed
- [JENKINS-55328](https://issues.jenkins-ci.org/browse/JENKINS-55328): Show error message if symbol 'pmd' is used
- [JENKINS-55298](https://issues.jenkins-ci.org/browse/JENKINS-55298): Improved documentation of Groovy script syntax 
- [JENKINS-55293](https://issues.jenkins-ci.org/browse/JENKINS-55293): Improved health report validation error messages 

## 1.0.0 - 2018-12-20

First public release.

<!---
## 1.0.0 - year-month-day
### Added
- One 
- Two 

### Changed
- One 
- Two 

### Deprecated
- One 
- Two 

### Removed
- One 
- Two 

### Fixed
- One 
- Two 

### Security
- One 
- Two 

# Git Log

[Unreleased]: https://github.com/olivierlacan/keep-a-changelog/compare/v1.0.0...HEAD
[1.0.0]: https://github.com/olivierlacan/keep-a-changelog/compare/v0.3.0...v1.0.0

--><|MERGE_RESOLUTION|>--- conflicted
+++ resolved
@@ -17,7 +17,6 @@
 [NullAway](https://github.com/uber/NullAway) checker in build
 
 ### Fixed
-<<<<<<< HEAD
 - [JENKINS-55514](https://issues.jenkins-ci.org/browse/JENKINS-55514): 
 Fixed handling of severity mappings with FindBugs (rank vs. priority).
 - [JENKINS-55513](https://issues.jenkins-ci.org/browse/JENKINS-55513): 
@@ -28,11 +27,6 @@
 Use Bootstrap to render the fixed issues table.
 - [JENKINS-55337](https://issues.jenkins-ci.org/browse/JENKINS-55337): 
 Navigate to maven warnings in console log view
-=======
-- [JENKINS-55514](https://issues.jenkins-ci.org/browse/JENKINS-55514): Fixed handling of severity mappings with FindBugs (rank vs. priority) 
-- [JENKINS-55513](https://issues.jenkins-ci.org/browse/JENKINS-55513): Fixed rendering of issues table: check if order column in browsers local storage is valid before applying it.
-- [JENKINS-55337](https://issues.jenkins-ci.org/browse/JENKINS-55337): Navigate to maven warnings in console log view
->>>>>>> d16daa88
 - Maven Parser: Disabled post processing on agent since there are no source files involved.
 - Do not show empty paragraph if issues have no message.
 
