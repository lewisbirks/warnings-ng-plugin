package io.jenkins.plugins.analysis.warnings;

import java.io.IOException;
import java.net.URISyntaxException;
import java.net.URL;
import java.nio.charset.StandardCharsets;
import java.nio.file.Files;
import java.nio.file.Path;
import java.nio.file.Paths;

import org.jenkinsci.test.acceptance.junit.AbstractJUnitTest;
import org.jenkinsci.test.acceptance.plugins.dashboard_view.DashboardView;
import org.jenkinsci.test.acceptance.plugins.maven.MavenInstallation;
import org.jenkinsci.test.acceptance.plugins.maven.MavenModuleSet;
import org.jenkinsci.test.acceptance.po.Build;
import org.jenkinsci.test.acceptance.po.Container;
import org.jenkinsci.test.acceptance.po.FreeStyleJob;
import org.jenkinsci.test.acceptance.po.Job;

import io.jenkins.plugins.analysis.warnings.AnalysisResult.Tab;
import io.jenkins.plugins.analysis.warnings.AnalysisSummary.InfoType;

import static io.jenkins.plugins.analysis.warnings.Assertions.*;
import static net.javacrumbs.jsonunit.assertj.JsonAssertions.*;

/**
 * Base class for all UI tests. Provides several helper methods that can be used by all tests.
 */
abstract class UiTest extends AbstractJUnitTest {
    static final String WARNINGS_PLUGIN_PREFIX = "/";
    static final String CHECKSTYLE_ID = "checkstyle";
    static final String CPD_ID = "cpd";
    static final String PMD_ID = "pmd";
    static final String FINDBUGS_ID = "findbugs";
    static final String MAVEN_ID = "maven-warnings";
    static final String ANALYSIS_ID = "analysis";
    static final String PEP8_ID = "pep8";
    static final String PEP8_NAME = "Pep8";
    static final String PEP8_FILE = "pep8Test.txt";

    private static final String CPD_SOURCE_NAME = "Main.java";
    private static final String CPD_SOURCE_PATH = "/duplicate_code/Main.java";
    private static final String WARNING_LOW_PRIORITY = "Low";

    protected FreeStyleJob createFreeStyleJob(final String... resourcesToCopy) {
        FreeStyleJob job = jenkins.getJobs().create(FreeStyleJob.class);
        ScrollerUtil.hideScrollerTabBar(driver);
        for (String resource : resourcesToCopy) {
            job.copyResource(WARNINGS_PLUGIN_PREFIX + resource);
        }
        return job;
    }

    protected IssuesRecorder addAllRecorders(final FreeStyleJob job) {
        return job.addPublisher(IssuesRecorder.class, recorder -> {
            recorder.setTool("CheckStyle");
            recorder.addTool("FindBugs");
            recorder.addTool("PMD");
            recorder.addTool("CPD",
                    cpd -> cpd.setHighThreshold(8).setNormalThreshold(3));
            recorder.setEnabledForFailure(true);
        });
    }

    protected Build buildJob(final Job job) {
        return job.startBuild().waitUntilFinished();
    }

    /**
     * Finds a resource with the given name and returns the content (decoded with UTF-8) as String.
     *
     * @param fileName
     *         name of the desired resource
     *
     * @return the content represented as {@link String}
     */
    protected String readFileToString(final String fileName) {
        return new String(readAllBytes(fileName), StandardCharsets.UTF_8);
    }

    /**
     * Reads the contents of the desired resource. The rules for searching resources associated with this test class are
     * implemented by the defining {@linkplain ClassLoader class loader} of this test class.  This method delegates to
     * this object's class loader.  If this object was loaded by the bootstrap class loader, the method delegates to
     * {@link ClassLoader#getSystemResource}.
     * <p>
     * Before delegation, an absolute resource name is constructed from the given resource name using this algorithm:
     * </p>
     * <ul>
     * <li> If the {@code name} begins with a {@code '/'} (<tt>'&#92;u002f'</tt>), then the absolute name of the
     * resource is the portion of the {@code name} following the {@code '/'}.</li>
     * <li> Otherwise, the absolute name is of the following form:
     * <blockquote> {@code modified_package_name/name} </blockquote>
     * <p> Where the {@code modified_package_name} is the package name of this object with {@code '/'}
     * substituted for {@code '.'} (<tt>'&#92;u002e'</tt>).</li>
     * </ul>
     *
     * @param fileName
     *         name of the desired resource
     *
     * @return the content represented by a byte array
     */
    private byte[] readAllBytes(final String fileName) {
        try {
            return Files.readAllBytes(getPath(fileName));
        }
        catch (IOException | URISyntaxException e) {
            throw new AssertionError("Can't read resource " + fileName, e);
        }
    }

    Path getPath(final String name) throws URISyntaxException {
        URL resource = getClass().getResource(name);
        if (resource == null) {
            throw new AssertionError("Can't find resource " + name);
        }
        return Paths.get(resource.toURI());
    }

    protected void verifyCpd(final Build build) {
        AnalysisSummary cpd = new AnalysisSummary(build, CPD_ID);
        assertThat(cpd).isDisplayed()
                .hasTitleText("CPD: 20 warnings")
                .hasNewSize(20)
                .hasFixedSize(0)
                .hasReferenceBuild(1)
                .hasInfoType(InfoType.INFO);

        AnalysisResult cpdDetails = cpd.openOverallResult();
        assertThat(cpdDetails).hasActiveTab(Tab.ISSUES).hasOnlyAvailableTabs(Tab.ISSUES);

        IssuesDetailsTable issuesTable = cpdDetails.openIssuesTable();
        assertThat(issuesTable).hasSize(10).hasTotal(20);

        DryIssuesTableRow firstRow = issuesTable.getRowAs(0, DryIssuesTableRow.class);
        DryIssuesTableRow secondRow = issuesTable.getRowAs(1, DryIssuesTableRow.class);

        firstRow.toggleDetailsRow();
        assertThat(issuesTable).hasSize(11);

        DetailsTableRow detailsRow = issuesTable.getRowAs(1, DetailsTableRow.class);
        assertThat(detailsRow).hasDetails("Found duplicated code.\nfunctionOne();");

        assertThat(issuesTable.getRowAs(2, DryIssuesTableRow.class)).isEqualTo(secondRow);

        firstRow.toggleDetailsRow();
        assertThat(issuesTable).hasSize(10);
        assertThat(issuesTable.getRowAs(1, DryIssuesTableRow.class)).isEqualTo(secondRow);

        SourceView sourceView = firstRow.openSourceCode();
        assertThat(sourceView).hasFileName(CPD_SOURCE_NAME);

        String expectedSourceCode = readFileToString(CPD_SOURCE_PATH);
        assertThat(sourceView.getSourceCode()).isEqualToIgnoringWhitespace(expectedSourceCode);

        cpdDetails.open();
        issuesTable = cpdDetails.openIssuesTable();
        firstRow = issuesTable.getRowAs(0, DryIssuesTableRow.class);

        AnalysisResult lowSeverity = firstRow.clickOnSeverityLink();
        IssuesDetailsTable lowSeverityTable = lowSeverity.openIssuesTable();
        assertThat(lowSeverityTable).hasSize(6).hasTotal(6);

        for (int i = 0; i < 6; i++) {
            DryIssuesTableRow row = lowSeverityTable.getRowAs(i, DryIssuesTableRow.class);
            assertThat(row).hasSeverity(WARNING_LOW_PRIORITY);
        }

        assertThat(openInfoView(build, CPD_ID))
                .hasNoErrorMessages()
                .hasInfoMessages("-> found 1 file",
                        "-> found 20 issues (skipped 0 duplicates)",
                        "-> 1 copied, 0 not in workspace, 0 not-found, 0 with I/O error",
                        "Issues delta (vs. reference build): outstanding: 0, new: 20, fixed: 0");

    }

    protected void verifyFindBugs(final Build build) {
        AnalysisSummary findbugs = new AnalysisSummary(build, FINDBUGS_ID);
        assertThat(findbugs).isDisplayed()
                .hasTitleText("FindBugs: No warnings")
                .hasNewSize(0)
                .hasFixedSize(0)
                .hasReferenceBuild(1)
                .hasInfoType(InfoType.INFO)
                .hasDetails("No warnings for 2 builds, i.e. since build 1");

        assertThat(openInfoView(build, FINDBUGS_ID))
                .hasNoErrorMessages()
                .hasInfoMessages("-> found 1 file",
                        "-> found 0 issues (skipped 0 duplicates)",
                        "Issues delta (vs. reference build): outstanding: 0, new: 0, fixed: 0");
    }

    protected void verifyPmd(final Build build) {
        AnalysisSummary pmd = new AnalysisSummary(build, PMD_ID);
        assertThat(pmd).isDisplayed()
                .hasTitleText("PMD: 2 warnings")
                .hasNewSize(0)
                .hasFixedSize(1)
                .hasReferenceBuild(1)
                .hasInfoType(InfoType.ERROR);

        AnalysisResult pmdDetails = pmd.openOverallResult();
        assertThat(pmdDetails).hasActiveTab(Tab.CATEGORIES)
                .hasTotal(2)
                .hasOnlyAvailableTabs(Tab.CATEGORIES, Tab.TYPES, Tab.ISSUES);

        assertThat(openInfoView(build, PMD_ID))
                .hasInfoMessages("-> found 1 file",
                        "-> found 2 issues (skipped 0 duplicates)",
                        "Issues delta (vs. reference build): outstanding: 2, new: 0, fixed: 1")
                .hasErrorMessages("Can't create fingerprints for some files:");
    }

    protected void verifyCheckStyle(final Build build) {
        AnalysisSummary checkstyle = new AnalysisSummary(build, CHECKSTYLE_ID);
        assertThat(checkstyle).isDisplayed()
                .hasTitleText("CheckStyle: 3 warnings")
                .hasNewSize(3)
                .hasFixedSize(1)
                .hasReferenceBuild(1)
                .hasInfoType(InfoType.ERROR);

        AnalysisResult checkstyleDetails = checkstyle.openOverallResult();
        assertThat(checkstyleDetails).hasActiveTab(Tab.CATEGORIES)
                .hasTotal(3)
                .hasOnlyAvailableTabs(Tab.CATEGORIES, Tab.TYPES, Tab.ISSUES);

        IssuesDetailsTable issuesTable = checkstyleDetails.openIssuesTable();
        assertThat(issuesTable).hasSize(3).hasTotal(3);

        DefaultIssuesTableRow tableRow = issuesTable.getRowAs(0, DefaultIssuesTableRow.class);
        assertThat(tableRow).hasFileName("RemoteLauncher.java")
                .hasLineNumber(59)
                .hasCategory("Checks")
                .hasType("FinalParametersCheck")
                .hasSeverity("Error")
                .hasAge(1);

<<<<<<< HEAD
        verifyTrendCharts(checkstyleDetails);

        build.open();
=======
>>>>>>> e07b7ad4
        assertThat(openInfoView(build, CHECKSTYLE_ID))
                .hasInfoMessages("-> found 1 file",
                        "-> found 3 issues (skipped 0 duplicates)",
                        "Issues delta (vs. reference build): outstanding: 0, new: 3, fixed: 1")
                .hasErrorMessages("Can't create fingerprints for some files:");
    }

<<<<<<< HEAD
    private void verifyTrendCharts(final AnalysisResult analysisResult) {
        String severitiesTrendChart = analysisResult.getTrendChartById("severities-trend-chart");
        String toolsTrendChart = analysisResult.getTrendChartById("tools-trend-chart");
        String newVersusFixedTrendChart = analysisResult.getTrendChartById("new-versus-fixed-trend-chart");

        assertThatJson(severitiesTrendChart)
                .inPath("$.xAxis[*].data[*]")
                .isArray()
                .hasSize(2)
                .contains("#1")
                .contains("#2");

        assertThatJson(severitiesTrendChart)
                .node("series")
                .isArray()
                .hasSize(1);

        assertThatJson(severitiesTrendChart)
                .node("series[0].name").isEqualTo("Error");

        assertThatJson(severitiesTrendChart)
                .node("series[0].data").isArray().contains(1).contains(3);

        assertThatJson(toolsTrendChart)
                .inPath("$.xAxis[*].data[*]")
                .isArray()
                .hasSize(2);

        assertThatJson(toolsTrendChart)
                .node("series[0].name").isEqualTo("checkstyle");

        assertThatJson(toolsTrendChart)
                .node("series[0].data")
                .isArray()
                .contains(1)
                .contains(3);

        assertThatJson(newVersusFixedTrendChart)
                .inPath("$.xAxis[*].data[*]")
                .isArray()
                .hasSize(2)
                .contains("#1")
                .contains("#2");

        assertThatJson(newVersusFixedTrendChart)
                .and(
                        a -> a.node("series[0].name").isEqualTo("New"),
                        a -> a.node("series[0].data").isArray()
                                .contains(0)
                                .contains(3),
                        a -> a.node("series[1].name").isEqualTo("Fixed"),
                        a -> a.node("series[1].data").isArray()
                                .contains(0)
                                .contains(1)
                );
=======
    protected void verifyPep8(final Build build) {
        verifyPep8(build, 1);
    }

    protected void verifyPep8(final Build build, final int referenceBuild) {
        AnalysisSummary pep8 = new AnalysisSummary(build, PEP8_ID);
        assertThat(pep8).isDisplayed()
                .hasTitleText(PEP8_NAME + ": 8 warnings")
                .hasReferenceBuild(referenceBuild)
                .hasInfoType(InfoType.ERROR);

        AnalysisResult pep8Details = verifyPep8Details(pep8);

        pep8Details.openTab(Tab.ISSUES);
        IssuesDetailsTable issuesTable = pep8Details.openIssuesTable();
        assertThat(issuesTable).hasSize(8);

        long normalIssueCount = issuesTable.getTableRows().stream()
                .map(row -> row.getAs(IssuesTableRow.class).getSeverity())
                .filter(severity -> severity.equals("Normal")).count();

        long lowIssueCount = issuesTable.getTableRows().stream()
                .map(row -> row.getAs(IssuesTableRow.class).getSeverity())
                .filter(severity -> severity.equals("Low")).count();

        assertThat(normalIssueCount).isEqualTo(6);
        assertThat(lowIssueCount).isEqualTo(2);

        assertThat(openInfoView(build, PEP8_ID))
                .hasInfoMessages("-> found 1 file",
                        "-> found 8 issues (skipped 0 duplicates)")
                .hasErrorMessages("Can't create fingerprints for some files:");

        if(referenceBuild > 0) {
            assertThat(openInfoView(build, PEP8_ID))
                    .hasInfoMessages("Issues delta (vs. reference build): outstanding: 0, new: 8, fixed: 0");
        }
    }

    protected AnalysisResult verifyPep8Details (final AnalysisSummary pep8) {
        AnalysisResult pep8Details = pep8.openOverallResult();
        assertThat(pep8Details).hasActiveTab(Tab.ISSUES)
                .hasOnlyAvailableTabs(Tab.CATEGORIES, Tab.ISSUES);
        return pep8Details;
>>>>>>> e07b7ad4
    }

    InfoView openInfoView(final Build build, final String toolId) {
        return new AnalysisSummary(build, toolId).openInfoView();
    }

    protected Build shouldBuildSuccessfully(final Job job) {
        return job.startBuild().waitUntilFinished().shouldSucceed();
    }

    protected DashboardView createDashboardWithStaticAnalysisPortlet(final boolean hideCleanJobs, final boolean showIcons) {
        return createDashboardWithStaticAnalysisPortlet(jenkins, hideCleanJobs, showIcons);
    }

    protected DashboardView createDashboardWithStaticAnalysisPortlet(final Container container, final boolean hideCleanJobs, final boolean showIcons) {
        DashboardView view = createDashboardView(container);
        StaticAnalysisIssuesPerToolAndJobPortlet portlet = view.addTopPortlet(StaticAnalysisIssuesPerToolAndJobPortlet.class);
        if (hideCleanJobs) {
            portlet.toggleHideCleanJobs();
        }
        if (showIcons) {
            portlet.toggleShowIcons();
        }
        view.save();

        return view;
    }

    private DashboardView createDashboardView() {
        return createDashboardView(jenkins);
    }

    private DashboardView createDashboardView(final Container container) {
        DashboardView view = container.getViews().create(DashboardView.class);
        view.configure();
        view.matchAllJobs();
        return view;
    }

    protected void reconfigureJobWithResource(final FreeStyleJob job, final String fileName) {
        job.configure(() -> job.copyResource(WARNINGS_PLUGIN_PREFIX + fileName));
    }

    protected void copyResourceFilesToWorkspace(final Job job, final String... resources) {
        for (String file : resources) {
            job.copyResource(file);
        }
    }

    protected MavenModuleSet createMavenProject() {
        MavenInstallation.installMaven(jenkins, MavenInstallation.DEFAULT_MAVEN_ID, "3.6.3");

        return jenkins.getJobs().create(MavenModuleSet.class);
    }

    protected void initGlobalSettingsForGroovyParser() {
        GlobalWarningsSettings settings = new GlobalWarningsSettings(jenkins);
        settings.configure();
        GroovyConfiguration groovyConfiguration = settings.openGroovyConfiguration();
        groovyConfiguration.enterName(PEP8_NAME);
        groovyConfiguration.enterId(PEP8_ID);
        groovyConfiguration.enterRegex("(.*):(\\d+):(\\d+): (\\D\\d*) (.*)");
        groovyConfiguration.enterScript("import edu.hm.hafner.analysis.Severity\n"
                + "\n"
                + "String message = matcher.group(5)\n"
                + "String category = matcher.group(4)\n"
                + "Severity severity\n"
                + "if (category.contains(\"E\")) {\n"
                + "    severity = Severity.WARNING_NORMAL\n"
                + "}else {\n"
                + "    severity = Severity.WARNING_LOW\n"
                + "}\n"
                + "\n"
                + "return builder.setFileName(matcher.group(1))\n"
                + "    .setLineStart(Integer.parseInt(matcher.group(2)))\n"
                + "    .setColumnStart(Integer.parseInt(matcher.group(3)))\n"
                + "    .setCategory(category)\n"
                + "    .setMessage(message)\n"
                + "    .setSeverity(severity)\n"
                + "    .buildOptional()");

        groovyConfiguration.enterExampleLogMessage("optparse.py:69:11: E401 multiple imports on one line");

        settings.save();
    }
}<|MERGE_RESOLUTION|>--- conflicted
+++ resolved
@@ -238,12 +238,8 @@
                 .hasSeverity("Error")
                 .hasAge(1);
 
-<<<<<<< HEAD
         verifyTrendCharts(checkstyleDetails);
 
-        build.open();
-=======
->>>>>>> e07b7ad4
         assertThat(openInfoView(build, CHECKSTYLE_ID))
                 .hasInfoMessages("-> found 1 file",
                         "-> found 3 issues (skipped 0 duplicates)",
@@ -251,7 +247,6 @@
                 .hasErrorMessages("Can't create fingerprints for some files:");
     }
 
-<<<<<<< HEAD
     private void verifyTrendCharts(final AnalysisResult analysisResult) {
         String severitiesTrendChart = analysisResult.getTrendChartById("severities-trend-chart");
         String toolsTrendChart = analysisResult.getTrendChartById("tools-trend-chart");
@@ -307,7 +302,8 @@
                                 .contains(0)
                                 .contains(1)
                 );
-=======
+    }
+
     protected void verifyPep8(final Build build) {
         verifyPep8(build, 1);
     }
@@ -352,7 +348,6 @@
         assertThat(pep8Details).hasActiveTab(Tab.ISSUES)
                 .hasOnlyAvailableTabs(Tab.CATEGORIES, Tab.ISSUES);
         return pep8Details;
->>>>>>> e07b7ad4
     }
 
     InfoView openInfoView(final Build build, final String toolId) {
@@ -379,10 +374,6 @@
         view.save();
 
         return view;
-    }
-
-    private DashboardView createDashboardView() {
-        return createDashboardView(jenkins);
     }
 
     private DashboardView createDashboardView(final Container container) {
