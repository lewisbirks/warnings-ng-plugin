package io.jenkins.plugins.analysis.warnings.steps;

import java.util.Arrays;
import java.util.stream.Collectors;

import org.junit.jupiter.api.Test;

import edu.hm.hafner.analysis.Issue;
import edu.hm.hafner.analysis.Report;

import org.jenkinsci.plugins.workflow.job.WorkflowJob;

import io.jenkins.plugins.analysis.core.model.AnalysisModelParser;
import io.jenkins.plugins.analysis.core.model.AnalysisResult;
import io.jenkins.plugins.analysis.core.model.StaticAnalysisLabelProvider;
import io.jenkins.plugins.analysis.core.model.Tool;
import io.jenkins.plugins.analysis.core.testutil.IntegrationTestWithJenkinsPerSuite;
import io.jenkins.plugins.analysis.warnings.*;

import static io.jenkins.plugins.analysis.core.assertions.Assertions.*;

/**
 * Integration tests of all parsers of the warnings plug-in in pipelines.
 *
 * @author Ullrich Hafner
 */
@SuppressWarnings({"PMD.CouplingBetweenObjects", "PMD.ExcessivePublicCount", "PMD.CyclomaticComplexity", "PMD.GodClass", "PMD.ExcessiveClassLength", "ClassDataAbstractionCoupling", "ClassFanOutComplexity"})
class ParsersITest extends IntegrationTestWithJenkinsPerSuite {
    private static final String CODE_FRAGMENT = "<pre><code>#\n"
            + "\n"
            + "    ERROR HANDLING: N/A\n"
            + "    #\n"
            + "    REMARKS: N/A\n"
            + "    #\n"
            + "    ****************************** END HEADER *************************************\n"
            + "    #\n"
            + "\n"
            + "    ***************************** BEGIN PDL ***************************************\n"
            + "    #\n"
            + "    ****************************** END PDL ****************************************\n"
            + "    #\n"
            + "\n"
            + "    ***************************** BEGIN CODE **************************************\n"
            + "    **\n"
            + "    *******************************************************************************\n"
            + "\n"
            + "    *******************************************************************************\n"
            + "    *******************************************************************************\n"
            + "\n"
            + "if [ $# -lt 3 ]\n"
            + "then\n"
            + "exit 1\n"
            + "fi\n"
            + "\n"
            + "    *******************************************************************************\n"
            + "    initialize local variables\n"
            + "    shift input parameter (twice) to leave only files to copy\n"
            + "    *******************************************************************************\n"
            + "\n"
            + "files&#61;&#34;&#34;\n"
            + "shift\n"
            + "shift\n"
            + "\n"
            + "    *******************************************************************************\n"
            + "    *******************************************************************************\n"
            + "\n"
            + "for i in $*\n"
            + "do\n"
            + "files&#61;&#34;$files $directory/$i&#34;\n"
            + "done</code></pre>";

    @Test
    void shouldFindAllRevapiIssues() {
        shouldFindIssuesOfTool(7, new RevApi(), "revapi-result.json");
    }

    /** Runs the native parser on a file that contains 9 issues.. */
    @Test
    void shouldReadNativeFormats() {
        shouldFindIssuesOfTool(9 + 5 + 5, new WarningsPlugin(), "warnings-issues.xml", "issues.json",
                "json-issues.log");
    }

    /** Runs the BluePearl an output file that contains 7 issues. */
    @Test
    void shouldFindAllBluePearlIssues() {
        shouldFindIssuesOfTool(12, new BluePearl(), "bluepearl.log");
    }

    /** Runs the Dart analysis parser on an output file that contains 6 issues. */
    @Test
    void shouldFindAllDartIssues() {
        shouldFindIssuesOfTool(6, new Dart(), "dart.log");
    }

    /** Runs the SARIF parser on an output file that contains 2 issues. */
    @Test
    void shouldFindAllSarifIssues() {
        shouldFindIssuesOfTool(2, new Sarif(), "sarif.json");
    }

    /** Runs the native parser on a file that contains 9 issues. */
    @Test
    void shouldReadNativeXmlFormat() {
        shouldFindIssuesOfTool(9, new WarningsPlugin(), "warnings-issues.xml");
    }

    /** Runs the native parser on a file that contains 5 issues. */
    @Test
    void shouldReadNativeJsonFormat() {
        shouldFindIssuesOfTool(5, new WarningsPlugin(), "issues.json");
    }

    /** Runs the native parser on a file that contains 8 issues. */
    @Test
    void shouldReadNativeJsonLogFormat() {
        shouldFindIssuesOfTool(5, new WarningsPlugin(), "json-issues.log");
    }

    /** Verifies that a broken file does not fail. */
    @Test
    void shouldSilentlyIgnoreWrongFile() {
        shouldFindIssuesOfTool(0, new CheckStyle(), "sun_checks.xml");
    }

    /**
     * Runs with several tools that internally delegate to CheckStyle's  parser on an output file that contains 6
     * issues.
     */
    @Test
    void shouldFindAllIssuesForCheckStyleAlias() {
        for (AnalysisModelParser tool : Arrays.asList(new Detekt(), new EsLint(), new KtLint(), new PhpCodeSniffer(),
                new SwiftLint(), new StyleLint(), new TsLint())) {
            shouldFindIssuesOfTool(6, tool, "checkstyle.xml");
        }
    }

    /** Runs the CodeChecker parser on an output file that contains 3 issues. */
    @Test
    void shouldFindAllCodeCheckerIssues() {
        String logFile = "CodeChecker_with_linux_paths.txt";
        shouldFindIssuesOfTool(3, new CodeChecker(), logFile);

        WorkflowJob job = createPipeline();
        copyMultipleFilesToWorkspace(job, logFile);
        job.setDefinition(asStage(String.format(
                "recordIssues tool:analysisParser("
                        + "pattern:'**/%s', "
                        + "reportEncoding:'UTF-8', "
                        + "analysisModelId:'code-checker')", logFile)));

        AnalysisResult result = scheduleSuccessfulBuild(job);

        assertThat(result).hasTotalSize(3);
        Report report = result.getIssues();
        assertThat(report.filter(issue -> "code-checker".equals(issue.getOrigin()))).hasSize(3);
    }

    /** Runs the Cmake parser on an output file that contains 8 issues. */
    @Test
    void shouldFindAllCmakeIssues() {
        shouldFindIssuesOfTool(8, new Cmake(), "cmake.txt");
    }

    /** Runs the Cargo parser on an output file that contains 2 issues. */
    @Test
    void shouldFindAllCargoIssues() {
        shouldFindIssuesOfTool(2, new Cargo(), "CargoCheck.json");
    }

    /** Runs the Pmd parser on an output file that contains 262 issues. */
    @Test
    void shouldFindAllIssuesForPmdAlias() {
        shouldFindIssuesOfTool(262, new Infer(), "pmd-6.xml");
    }

    /** Runs the MSBuild parser on an output file that contains 262 issues. */
    @Test
    void shouldFindAllIssuesForMsBuildAlias() {
        shouldFindIssuesOfTool(6, new PcLint(), "msbuild.txt");
    }

    /** Runs the YamlLint parser on an output file that contains 4 issues. */
    @Test
    void shouldFindAllYamlLintIssues() {
        shouldFindIssuesOfTool(4, new YamlLint(), "yamllint.txt");
    }

    /** Runs the Iar parser on an output file that contains 6 issues. */
    @Test
    void shouldFindAllIarIssues() {
        shouldFindIssuesOfTool(6, new Iar(), "iar.txt");
    }

    /** Runs the IbLinter parser on an output file that contains 1 issue. */
    @Test
    void shouldFindAllIbLinterIssues() {
        shouldFindIssuesOfTool(1, new IbLinter(), "iblinter.xml");
    }

    /** Runs the IarCStat parser on an output file that contains 6 issues. */
    @Test
    void shouldFindAllIarCStatIssues() {
        shouldFindIssuesOfTool(6, new IarCstat(), "iar-cstat.txt");
    }

    /** Runs the TagList parser on an output file that contains 6 issues. */
    @Test
    void shouldFindAllOpenTasks() {
        WorkflowJob job = createPipelineWithWorkspaceFilesWithSuffix("file-with-tasks.txt");
        job.setDefinition(asStage(
                "def issues = scanForIssues tool: "
                        + "taskScanner(includePattern:'**/*issues.txt', highTags:'FIXME', normalTags:'TODO')",
                PUBLISH_ISSUES_STEP));

        AnalysisResult result = scheduleSuccessfulBuild(job);

        assertThat(result.getTotalSize()).isEqualTo(2);
        Report report = result.getIssues();
        assertThat(report).hasSize(2);
        assertThatReportHasSeverities(report,
                0, 1, 1, 0);
    }

    /** Runs the SonarQube parsers on two files that contains 6 and 31 issues. */
    @Test
    void shouldFindAllSonarQubeIssues() {
        shouldFindIssuesOfTool(32, new SonarQube(), "sonarqube-api.json");
        shouldFindIssuesOfTool(6, new SonarQube(), "sonarqube-differential.json");
        shouldFindIssuesOfTool(38, new SonarQube(), "sonarqube-api.json", "sonarqube-differential.json");
    }

    /** Runs the TagList parser on an output file that contains 6 issues. */
    @Test
    void shouldFindAllTagListIssues() {
        shouldFindIssuesOfTool(4, new TagList(), "taglist.xml");
    }

    /** Runs the Ccm parser on an output file that contains 6 issues. */
    @Test
    void shouldFindAllCcmIssues() {
        shouldFindIssuesOfTool(6, new Ccm(), "ccm.xml");
    }

    /** Runs the ruboCop parser on an output file that contains 2 issues. */
    @Test
    void shouldFindAllRuboCopIssues() {
        shouldFindIssuesOfTool(2, new RuboCop(), "rubocop.log");
    }

    /** Runs the flawfinder parser on an output file that contains 3 issues. */
    @Test
    void shouldFindAllFlawfinderIssues() {
        shouldFindIssuesOfTool(3, new Flawfinder(), "flawfinder.log");
    }

    /** Runs the Android Lint parser on an output file that contains 2 issues. */
    @Test
    void shouldFindAllAndroidLintIssues() {
        shouldFindIssuesOfTool(2, new AndroidLint(), "android-lint.xml");
    }

    /** Runs the CodeNarc parser on an output file that contains 11 issues. */
    @Test
    void shouldFindAllCodeNArcIssues() {
        shouldFindIssuesOfTool(11, new CodeNarc(), "codeNarc.xml");
    }

    /** Runs the Cppcheck parser on an output file that contains 3 issues. */
    @Test
    void shouldFindAllCppCheckIssues() {
        shouldFindIssuesOfTool(3, new CppCheck(), "cppcheck.xml");
    }

    /** Runs the DocFx parser on an output file that contains 3 issues. */
    @Test
    void shouldFindAllDocFXIssues() {
        shouldFindIssuesOfTool(3, new DocFx(), "docfx.json");
    }

    /** Runs the ErrorProne parser on output files that contain 9 + 2 issues. */
    @Test
    void shouldFindAllErrorProneIssues() {
        shouldFindIssuesOfTool(9 + 2, new ErrorProne(), "errorprone-maven.log", "gradle-error-prone.log");
    }

    /** Runs the Flake8 parser on an output file that contains 12 issues. */
    @Test
    void shouldFindAllFlake8Issues() {
        shouldFindIssuesOfTool(12, new Flake8(), "flake8.txt");
    }

    /** Runs the JSHint parser on an output file that contains 6 issues. */
    @Test
    void shouldFindAllJsHintIssues() {
        shouldFindIssuesOfTool(6, new JsHint(), "jshint.xml");
    }

    /**
     * Runs the JUnit parser on an output file that contains 2 and 1 issues.
     */
    @Test
    void shouldFindAllJUnitIssues() {
        shouldFindIssuesOfTool(2, new JUnit(), "junit.xml");

        shouldFindIssuesOfTool(1, new JUnit(), "TEST-org.jenkinsci.plugins.jvctb.perform.JvctbPerformerTest.xml");
    }

    /** Runs the Klocwork parser on an output file that contains 2 issues. */
    @Test
    void shouldFindAllKlocWorkIssues() {
        shouldFindIssuesOfTool(2, new KlocWork(), "klocwork.xml");
    }

    /** Runs the MyPy parser on an output file that contains 5 issues. */
    @Test
    void shouldFindAllMyPyIssues() {
        shouldFindIssuesOfTool(5, new MyPy(), "mypy.txt");
    }

    /** Runs the PIT parser on an output file that contains 25 issues. */
    @Test
    void shouldFindAllPitIssues() {
        shouldFindIssuesOfTool(22, new Pit(), "pit.xml");
    }

    /** Runs the PyDocStyle parser on an output file that contains 33 issues. */
    @Test
    void shouldFindAllPyDocStyleIssues() {
        shouldFindIssuesOfTool(33, new PyDocStyle(), "pydocstyle.txt");
    }

    /** Runs the XML Lint parser on an output file that contains 3 issues. */
    @Test
    void shouldFindAllXmlLintStyleIssues() {
        shouldFindIssuesOfTool(3, new XmlLint(), "xmllint.txt");
    }

    /** Runs the zptlint parser on an output file that contains 2 issues. */
    @Test
    void shouldFindAllZptLintStyleIssues() {
        shouldFindIssuesOfTool(2, new ZptLint(), "zptlint.log");
    }

    /** Runs the CPD parser on an output file that contains 2 issues. */
    @Test
    void shouldFindAllCpdIssues() {
        Report report = findIssuesWithoutAnsiColorPlugin(2, new Cpd(), "cpd.xml");
        Report reportAnsi = findIssuesWithAnsiColorPlugin(2, new Cpd(), "cpd.xml");

        assertThatDescriptionOfIssueIsSet(new Cpd(), report.get(0), CODE_FRAGMENT);
        assertThatDescriptionOfIssueIsSet(new Cpd(), reportAnsi.get(0), CODE_FRAGMENT);
    }

    /** Runs the Simian parser on an output file that contains 4 issues. */
    @Test
    void shouldFindAllSimianIssues() {
        shouldFindIssuesOfTool(4, new Simian(), "simian.xml");
    }

    /** Runs the DupFinder parser on an output file that contains 2 issues. */
    @Test
    void shouldFindAllDupFinderIssues() {
        Report report = findIssuesWithoutAnsiColorPlugin(2, new DupFinder(), "dupfinder.xml");
        Report reportAnsi = findIssuesWithAnsiColorPlugin(2, new DupFinder(), "dupfinder.xml");

        assertThatDescriptionOfIssueIsSet(new DupFinder(), report.get(0),
                "<pre><code>if (items &#61;&#61; null) throw new ArgumentNullException(&#34;items&#34;);</code></pre>");
        assertThatDescriptionOfIssueIsSet(new DupFinder(), reportAnsi.get(0),
                "<pre><code>if (items &#61;&#61; null) throw new ArgumentNullException(&#34;items&#34;);</code></pre>");
    }

    /** Runs the Armcc parser on output files that contain 3 + 3 issues. */
    @Test
    void shouldFindAllArmccIssues() {
        shouldFindIssuesOfTool(3 + 3, new ArmCc(), "armcc5.txt", "armcc.txt");
    }

    /** Runs the Buckminster parser on an output file that contains 3 issues. */
    @Test
    void shouldFindAllBuckminsterIssues() {
        shouldFindIssuesOfTool(3, new Buckminster(), "buckminster.txt");
    }

    /** Runs the Cadence parser on an output file that contains 3 issues. */
    @Test
    void shouldFindAllCadenceIssues() {
        shouldFindIssuesOfTool(3, new Cadence(), "CadenceIncisive.txt");
    }

    /** Runs the Mentor parser on an output file that contains 12 issues. */
    @Test
    void shouldFindAllMentorGraphicsIssues() {
        shouldFindIssuesOfTool(12, new MentorGraphics(), "MentorGraphics.log");
    }

    /** Runs the PMD parser on an output file that contains 262 issues (PMD 6.1.0). */
    @Test
    void shouldFindAllPmdIssues() {
        Report report = findIssuesWithoutAnsiColorPlugin(262, new Pmd(), "pmd-6.xml");
        Report reportAnsi = findIssuesWithAnsiColorPlugin(262, new Pmd(), "pmd-6.xml");

        assertThatDescriptionOfIssueIsSet(new Pmd(), report.get(0),
                "A high number of imports can indicate a high degree of coupling within an object.");
        assertThatDescriptionOfIssueIsSet(new Pmd(), reportAnsi.get(0),
                "A high number of imports can indicate a high degree of coupling within an object.");
    }

    /** Runs the CheckStyle parser on an output file that contains 6 issues. */
    @Test
    void shouldFindAllCheckStyleIssues() {
        Report report = findIssuesWithoutAnsiColorPlugin(6, new CheckStyle(), "checkstyle.xml");
        Report reportAnsi = findIssuesWithAnsiColorPlugin(6, new CheckStyle(), "checkstyle.xml");

        assertThatDescriptionOfIssueIsSet(new CheckStyle(), report.get(2),
                "<p>Since Checkstyle 3.1</p><p>");
        assertThatDescriptionOfIssueIsSet(new CheckStyle(), reportAnsi.get(2),
                "<p>Since Checkstyle 3.1</p><p>");

        StaticAnalysisLabelProvider labelProvider = new CheckStyle().getLabelProvider();
        assertThat(labelProvider.getDescription(report.get(2)))
                .contains("The check finds classes that are designed for extension (subclass creation).");
        assertThat(labelProvider.getDescription(reportAnsi.get(2)))
                .contains("The check finds classes that are designed for extension (subclass creation).");
    }

    private void assertThatDescriptionOfIssueIsSet(final Tool tool, final Issue issue,
            final String expectedDescription) {
        StaticAnalysisLabelProvider labelProvider = tool.getLabelProvider();
        assertThat(issue).hasDescription("");
        assertThat(labelProvider.getDescription(issue)).contains(expectedDescription);
    }

    /** Runs the FindBugs parser on an output file that contains 2 issues. */
    @Test
    void shouldFindAllFindBugsIssues() {
        Report report = findIssuesWithoutAnsiColorPlugin(2, new FindBugs(), "findbugs-native.xml");
        Report reportAnsi = findIssuesWithAnsiColorPlugin(2, new FindBugs(), "findbugs-native.xml");

        assertThatDescriptionOfIssueIsSet(new FindBugs(), report.get(0),
                "<p> The fields of this class appear to be accessed inconsistently with respect\n"
                        + "  to synchronization.&nbsp; This bug report indicates that the bug pattern detector\n"
                        + "  judged that\n"
                        + "  </p>\n"
                        + "  <ul>\n"
                        + "  <li> The class contains a mix of locked and unlocked accesses,</li>\n"
                        + "  <li> The class is <b>not</b> annotated as javax.annotation.concurrent.NotThreadSafe,</li>\n"
                        + "  <li> At least one locked access was performed by one of the class's own methods, and</li>\n"
                        + "  <li> The number of unsynchronized field accesses (reads and writes) was no more than\n"
                        + "       one third of all accesses, with writes being weighed twice as high as reads</li>\n"
                        + "  </ul>\n"
                        + "\n"
                        + "  <p> A typical bug matching this bug pattern is forgetting to synchronize\n"
                        + "  one of the methods in a class that is intended to be thread-safe.</p>\n"
                        + "\n"
                        + "  <p> You can select the nodes labeled \"Unsynchronized access\" to show the\n"
                        + "  code locations where the detector believed that a field was accessed\n"
                        + "  without synchronization.</p>\n"
                        + "\n"
                        + "  <p> Note that there are various sources of inaccuracy in this detector;\n"
                        + "  for example, the detector cannot statically detect all situations in which\n"
                        + "  a lock is held.&nbsp; Also, even when the detector is accurate in\n"
                        + "  distinguishing locked vs. unlocked accesses, the code in question may still\n"
                        + "  be correct.</p>");
        assertThatDescriptionOfIssueIsSet(new FindBugs(), reportAnsi.get(0),
                "<p> The fields of this class appear to be accessed inconsistently with respect\n"
                        + "  to synchronization.&nbsp; This bug report indicates that the bug pattern detector\n"
                        + "  judged that\n"
                        + "  </p>\n"
                        + "  <ul>\n"
                        + "  <li> The class contains a mix of locked and unlocked accesses,</li>\n"
                        + "  <li> The class is <b>not</b> annotated as javax.annotation.concurrent.NotThreadSafe,</li>\n"
                        + "  <li> At least one locked access was performed by one of the class's own methods, and</li>\n"
                        + "  <li> The number of unsynchronized field accesses (reads and writes) was no more than\n"
                        + "       one third of all accesses, with writes being weighed twice as high as reads</li>\n"
                        + "  </ul>\n"
                        + "\n"
                        + "  <p> A typical bug matching this bug pattern is forgetting to synchronize\n"
                        + "  one of the methods in a class that is intended to be thread-safe.</p>\n"
                        + "\n"
                        + "  <p> You can select the nodes labeled \"Unsynchronized access\" to show the\n"
                        + "  code locations where the detector believed that a field was accessed\n"
                        + "  without synchronization.</p>\n"
                        + "\n"
                        + "  <p> Note that there are various sources of inaccuracy in this detector;\n"
                        + "  for example, the detector cannot statically detect all situations in which\n"
                        + "  a lock is held.&nbsp; Also, even when the detector is accurate in\n"
                        + "  distinguishing locked vs. unlocked accesses, the code in question may still\n"
                        + "  be correct.</p>");
    }

    /** Runs the SpotBugs parser on an output file that contains 2 issues. */
    @Test
    void shouldFindAllSpotBugsIssues() {
        String expectedDescription =
                "<p>This code calls a method and ignores the return value. However our analysis shows that\n"
                        + "the method (including its implementations in subclasses if any) does not produce any effect\n"
                        + "other than return value. Thus this call can be removed.\n"
                        + "</p>\n"
                        + "<p>We are trying to reduce the false positives as much as possible, but in some cases this warning might be wrong.\n"
                        + "Common false-positive cases include:</p>\n"
                        + "<p>- The method is designed to be overridden and produce a side effect in other projects which are out of the scope of the analysis.</p>\n"
                        + "<p>- The method is called to trigger the class loading which may have a side effect.</p>\n"
                        + "<p>- The method is called just to get some exception.</p>\n"
                        + "<p>If you feel that our assumption is incorrect, you can use a @CheckReturnValue annotation\n"
                        + "to instruct SpotBugs that ignoring the return value of this method is acceptable.\n"
                        + "</p>";

        Report report = findIssuesWithoutAnsiColorPlugin(2, new SpotBugs(), "spotbugsXml.xml");
        assertThatDescriptionOfIssueIsSet(new SpotBugs(), report.get(0), expectedDescription);

        Report reportAnsi = findIssuesWithAnsiColorPlugin(2, new SpotBugs(), "spotbugsXml.xml");
        assertThatDescriptionOfIssueIsSet(new SpotBugs(), reportAnsi.get(0), expectedDescription);
    }

    /** Runs the SpotBugs parser on an output file that contains 2 issues. */
    @Test
    void shouldProvideMessagesAndDescriptionForSecurityIssuesWithSpotBugs() {
        String expectedDescription =
                "<p>A file is opened to read its content. The filename comes from an <b>input</b> parameter.\n"
                        + "If an unfiltered parameter is passed to this file API, files from an arbitrary filesystem location could be read.</p>\n"
                        + "<p>This rule identifies <b>potential</b> path traversal vulnerabilities. In many cases, the constructed file path cannot be controlled\n"
                        + "by the user. If that is the case, the reported instance is a false positive.</p>";

        Report report = findIssuesWithoutAnsiColorPlugin(1, new SpotBugs(), "issue55707.xml");
        Issue issue = report.get(0);
        assertThatDescriptionOfIssueIsSet(new SpotBugs(), issue, expectedDescription);
        assertThat(issue).hasMessage(
                "java/nio/file/Paths.get(Ljava/lang/String;[Ljava/lang/String;)Ljava/nio/file/Path; reads a file whose location might be specified by user input");

        Report reportAnsi = findIssuesWithAnsiColorPlugin(1, new SpotBugs(), "issue55707.xml");
        Issue issueAnsi = reportAnsi.get(0);
        assertThatDescriptionOfIssueIsSet(new SpotBugs(), issueAnsi, expectedDescription);
        assertThat(issueAnsi).hasMessage(
                "java/nio/file/Paths.get(Ljava/lang/String;[Ljava/lang/String;)Ljava/nio/file/Path; reads a file whose location might be specified by user input");
    }

    /** Runs the Clang-Analyzer parser on an output file that contains 3 issues. */
    @Test
    void shouldFindAllClangAnalyzerIssues() {
        shouldFindIssuesOfTool(3, new ClangAnalyzer(), "ClangAnalyzer.txt");
    }

    /** Runs the Clang-Tidy parser on an output file that contains 7 issues. */
    @Test
    void shouldFindAllClangTidyIssues() {
        shouldFindIssuesOfTool(7, new ClangTidy(), "ClangTidy.txt");
    }

    /** Runs the Clang parser on an output file that contains 9 issues. */
    @Test
    void shouldFindAllClangIssues() {
        shouldFindIssuesOfTool(9, new Clang(), "apple-llvm-clang.txt");
    }

    /** Runs the Coolflux parser on an output file that contains 1 issues. */
    @Test
    void shouldFindAllCoolfluxIssues() {
        shouldFindIssuesOfTool(1, new Coolflux(), "coolfluxchesscc.txt");
    }

    /** Runs the CppLint parser on an output file that contains 1031 issues. */
    @Test
    void shouldFindAllCppLintIssues() {
        shouldFindIssuesOfTool(1031, new CppLint(), "cpplint.txt");
    }

    /** Runs the CodeAnalysis parser on an output file that contains 3 issues. */
    @Test
    void shouldFindAllCodeAnalysisIssues() {
        shouldFindIssuesOfTool(3, new CodeAnalysis(), "codeanalysis.txt");
    }

    /** Runs the DScanner parser on an output file that contains 4 issues. */
    @Test
    void shouldFindAllDScannerIssues() {
        shouldFindIssuesOfTool(4, new DScanner(), "dscanner-report.json");
    }

    /** Runs the GoLint parser on an output file that contains 7 issues. */
    @Test
    void shouldFindAllGoLintIssues() {
        shouldFindIssuesOfTool(7, new GoLint(), "golint.txt");
    }

    /** Runs the GoVet parser on an output file that contains 2 issues. */
    @Test
    void shouldFindAllGoVetIssues() {
        shouldFindIssuesOfTool(2, new GoVet(), "govet.txt");
    }

    /** Runs the SunC parser on an output file that contains 8 issues. */
    @Test
    void shouldFindAllSunCIssues() {
        shouldFindIssuesOfTool(8, new SunC(), "sunc.txt");
    }

    /** Runs the JcReport parser on an output file that contains 6 issues. */
    @Test
    void shouldFindAllJcReportIssues() {
        shouldFindIssuesOfTool(6, new JcReport(), "jcreport.xml");
    }

    /** Runs the StyleCop parser on an output file that contains 5 issues. */
    @Test
    void shouldFindAllStyleCopIssues() {
        shouldFindIssuesOfTool(5, new StyleCop(), "stylecop.xml");
    }

    /** Runs the Tasking VX parser on an output file that contains 8 issues. */
    @Test
    void shouldFindAllTaskingVxIssues() {
        shouldFindIssuesOfTool(8, new TaskingVx(), "tasking-vx.txt");
    }

    /** Runs the tnsdl translator parser on an output file that contains 4 issues. */
    @Test
    void shouldFindAllTnsdlIssues() {
        shouldFindIssuesOfTool(4, new Tnsdl(), "tnsdl.txt");
    }

    /** Runs the Texas Instruments Code Composer Studio parser on an output file that contains 10 issues. */
    @Test
    void shouldFindAllTiCssIssues() {
        shouldFindIssuesOfTool(10, new TiCss(), "ticcs.txt");
    }

    /** Runs the IBM XLC compiler and linker parser on an output file that contains 1 + 1 issues. */
    @Test
    void shouldFindAllXlcIssues() {
        shouldFindIssuesOfTool(2, new Xlc(), "xlc.txt");
    }

    /** Runs the YIU compressor parser on an output file that contains 3 issues. */
    @Test
    void shouldFindAllYuiCompressorIssues() {
        shouldFindIssuesOfTool(3, new YuiCompressor(), "yui.txt");
    }

    /** Runs the Erlc parser on an output file that contains 2 issues. */
    @Test
    void shouldFindAllErlcIssues() {
        shouldFindIssuesOfTool(2, new Erlc(), "erlc.txt");
    }

    /** Runs the FlexSdk parser on an output file that contains 5 issues. */
    @Test
    void shouldFindAllFlexSDKIssues() {
        shouldFindIssuesOfTool(5, new FlexSdk(), "flexsdk.txt");
    }

    /** Runs the FxCop parser on an output file that contains 2 issues. */
    @Test
    void shouldFindAllFxcopSDKIssues() {
        shouldFindIssuesOfTool(2, new Fxcop(), "fxcop.xml");
    }

    /** Runs the Gendarme parser on an output file that contains 3 issues. */
    @Test
    void shouldFindAllGendarmeIssues() {
        shouldFindIssuesOfTool(3, new Gendarme(), "Gendarme.xml");
    }

    /** Runs the GhsMulti parser on an output file that contains 3 issues. */
    @Test
    void shouldFindAllGhsMultiIssues() {
        shouldFindIssuesOfTool(3, new GhsMulti(), "ghsmulti.txt");
    }

    /**
     * Runs the Gnat parser on an output file that contains 9 issues.
     */
    @Test
    void shouldFindAllGnatIssues() {
        shouldFindIssuesOfTool(9, new Gnat(), "gnat.txt");
    }

    /** Runs the GnuFortran parser on an output file that contains 4 issues. */
    @Test
    void shouldFindAllGnuFortranIssues() {
        shouldFindIssuesOfTool(4, new GnuFortran(), "GnuFortran.txt");
    }

    /** Runs the MsBuild parser on an output file that contains 6 issues. */
    @Test
    void shouldFindAllMsBuildIssues() {
        shouldFindIssuesOfTool(6, new MsBuild(), "msbuild.txt");
    }

    /** Runs the NagFortran parser on an output file that contains 10 issues. */
    @Test
    void shouldFindAllNagFortranIssues() {
        shouldFindIssuesOfTool(10, new NagFortran(), "NagFortran.txt");
    }

    /** Runs the Perforce parser on an output file that contains 4 issues. */
    @Test
    void shouldFindAllP4Issues() {
        shouldFindIssuesOfTool(4, new Perforce(), "perforce.txt");
    }

    /** Runs the Pep8 parser on an output file: the build should report 8 issues. */
    @Test
    void shouldFindAllPep8Issues() {
        shouldFindIssuesOfTool(8, new Pep8(), "pep8Test.txt");
    }

    /** Runs the Gcc3Compiler parser on an output file that contains 8 issues. */
    @Test
    void shouldFindAllGcc3CompilerIssues() {
        shouldFindIssuesOfTool(8, new Gcc3(), "gcc.txt");
    }

    /** Runs the Gcc4Compiler and Gcc4Linker parsers on separate output file that contains 14 + 7 issues. */
    @Test
    void shouldFindAllGcc4Issues() {
        shouldFindIssuesOfTool(14 + 7, new Gcc4(), "gcc4.txt", "gcc4ld.txt");
    }

    /** Runs the Maven console parser on output files that contain 4 + 3 issues. */
    @Test
    void shouldFindAllMavenConsoleIssues() {
        shouldFindIssuesOfTool(4 + 3, new MavenConsole(), "maven-console.txt", "issue13969.txt");
    }

    /** Runs the MetrowerksCWCompiler parser on two output files that contains 5 + 3 issues. */
    @Test
    void shouldFindAllMetrowerksCWCompilerIssues() {
        shouldFindIssuesOfTool(5 + 3, new MetrowerksCodeWarrior(), "MetrowerksCWCompiler.txt",
                "MetrowerksCWLinker.txt");
    }

    /** Runs the AcuCobol parser on an output file that contains 4 issues. */
    @Test
    void shouldFindAllAcuCobolIssues() {
        shouldFindIssuesOfTool(4, new AcuCobol(), "acu.txt");
    }

    /** Runs the Ajc parser on an output file that contains 9 issues. */
    @Test
    void shouldFindAllAjcIssues() {
        shouldFindIssuesOfTool(9, new Ajc(), "ajc.txt");
    }

    /** Runs the AnsibleLint parser on an output file that contains 4 issues. */
    @Test
    void shouldFindAllAnsibleLintIssues() {
        shouldFindIssuesOfTool(4, new AnsibleLint(), "ansibleLint.txt");
    }

    /**
     * Runs the Perl::Critic parser on an output file that contains 105 issues.
     */
    @Test
    void shouldFindAllPerlCriticIssues() {
        shouldFindIssuesOfTool(105, new PerlCritic(), "perlcritic.txt");
    }

    /** Runs the Php parser on an output file that contains 5 issues. */
    @Test
    void shouldFindAllPhpIssues() {
        shouldFindIssuesOfTool(5, new Php(), "php.txt");
    }

    /**
     * Runs the PHPStan scanner on an output file that contains 14 issues.
     */
    @Test
    void shouldFindAllPhpStanIssues() {
        shouldFindIssuesOfTool(11, new PhpStan(), "phpstan.xml");
    }

    /** Runs the Microsoft PreFast parser on an output file that contains 11 issues. */
    @Test
    void shouldFindAllPREfastIssues() {
        shouldFindIssuesOfTool(11, new PreFast(), "PREfast.xml");
    }

    /** Runs the Puppet Lint parser on an output file that contains 5 issues. */
    @Test
    void shouldFindAllPuppetLintIssues() {
        shouldFindIssuesOfTool(5, new PuppetLint(), "puppet-lint.txt");
    }

    /** Runs the Eclipse parser on an output file that contains 8 issues. */
    @Test
    void shouldFindAllEclipseIssues() {
        shouldFindIssuesOfTool(8, new Eclipse(), "eclipse.txt");

        // FIXME: fails if offline
        shouldFindIssuesOfTool(6, new Eclipse(), "eclipse-withinfo.xml");

        shouldFindIssuesOfTool(8 + 6, new Eclipse(), "eclipse-withinfo.xml", "eclipse.txt");
    }

    /** Runs the PyLint parser on output files that contains 6 + 19 issues. */
    @Test
    void shouldFindAllPyLintParserIssues() {
        Report report = findIssuesWithoutAnsiColorPlugin(6 + 19, new PyLint(), "pyLint.txt", "pylint_parseable.txt");
        Report reportAnsi = findIssuesWithAnsiColorPlugin(6 + 19, new PyLint(), "pyLint.txt",
                "pylint_parseable.txt");

        assertThatDescriptionOfIssueIsSet(new PyLint(), report.get(1),
                "Used when the name doesn't match the regular expression associated to its type(constant, variable, class...).");
        assertThatDescriptionOfIssueIsSet(new PyLint(), report.get(7),
                "Used when a wrong number of spaces is used around an operator, bracket orblock opener.");

        assertThatDescriptionOfIssueIsSet(new PyLint(), reportAnsi.get(1),
                "Used when the name doesn't match the regular expression associated to its type(constant, variable, class...).");
        assertThatDescriptionOfIssueIsSet(new PyLint(), reportAnsi.get(7),
                "Used when a wrong number of spaces is used around an operator, bracket orblock opener.");
    }

    /**
     * Runs the QacSourceCodeAnalyser parser on an output file that contains 9 issues.
     */
    @Test
    void shouldFindAllQACSourceCodeAnalyserIssues() {
        shouldFindIssuesOfTool(9, new QacSourceCodeAnalyser(), "QACSourceCodeAnalyser.txt");
    }

    /** Runs the Resharper parser on an output file that contains 3 issues. */
    @Test
    void shouldFindAllResharperInspectCodeIssues() {
        shouldFindIssuesOfTool(3, new ResharperInspectCode(), "ResharperInspectCode.xml");
    }

    /** Runs the RfLint parser on an output file that contains 6 issues. */
    @Test
    void shouldFindAllRfLintIssues() {
        shouldFindIssuesOfTool(6, new RfLint(), "rflint.txt");
    }

    /** Runs the Robocopy parser on an output file: the build should report 3 issues. */
    @Test
    void shouldFindAllRobocopyIssues() {
        shouldFindIssuesOfTool(3, new Robocopy(), "robocopy.txt");
    }

    /** Runs the Scala and SbtScala parser on separate output files: the build should report 2+3 issues. */
    @Test
    void shouldFindAllScalaIssues() {
        shouldFindIssuesOfTool(2 + 3, new Scala(), "scalac.txt", "sbtScalac.txt");
    }

    /** Runs the Sphinx build parser on an output file: the build should report 6 issues. */
    @Test
    void shouldFindAllSphinxIssues() {
        shouldFindIssuesOfTool(6, new SphinxBuild(), "sphinxbuild.txt");
    }

    /** Runs the Idea Inspection parser on an output file that contains 1 issues. */
    @Test
    void shouldFindAllIdeaInspectionIssues() {
        shouldFindIssuesOfTool(1, new IdeaInspection(), "IdeaInspectionExample.xml");
    }

    /** Runs the Intel parser on an output file that contains 7 issues. */
    @Test
    void shouldFindAllIntelIssues() {
        shouldFindIssuesOfTool(7, new Intel(), "intelc.txt");
    }

    /** Runs the Oracle Invalids parser on an output file that contains 3 issues. */
    @Test
    void shouldFindAllInvalidsIssues() {
        shouldFindIssuesOfTool(3, new Invalids(), "invalids.txt");
    }

    /** Runs the Java parser on several output files that contain 2 + 1 + 1 + 1 + 2 issues. */
    @Test
    void shouldFindAllJavaIssues() {
        shouldFindIssuesOfTool(2 + 1 + 1 + 1 + 2, new Java(), "javac.txt", "gradle.java.log",
                "gradle.another.java.log",
                "ant-javac.txt", "hpi.txt");
    }

    /**
     * Runs the Kotlin parser on several output files that contain 1 issues.
     */
    @Test
    void shouldFindAllKotlinIssues() {
        shouldFindIssuesOfTool(1, new Kotlin(), "kotlin.txt");
    }

    /**
     * Runs the CssLint parser on an output file that contains 51 issues.
     */
    @Test
    void shouldFindAllCssLintIssues() {
        shouldFindIssuesOfTool(51, new CssLint(), "csslint.xml");
    }

    /** Runs the DiabC parser on an output file that contains 12 issues. */
    @Test
    void shouldFindAllDiabCIssues() {
        shouldFindIssuesOfTool(12, new DiabC(), "diabc.txt");
    }

    /** Runs the Polyspace parser on output files that contains 9 + 4 issues. */
    @Test
    void shouldFindAllPolyspaceIssues() {
        shouldFindIssuesOfTool(9 + 4, new Polyspace(), "polyspace.csv", "polyspace_cp.csv");
    }

    /** Runs the Doxygen parser on an output file that contains 18 issues. */
    @Test
    void shouldFindAllDoxygenIssues() {
        shouldFindIssuesOfTool(19, new Doxygen(), "doxygen.txt");
    }

    /** Runs the Dr. Memory parser on an output file that contains 8 issues. */
    @Test
    void shouldFindAllDrMemoryIssues() {
        shouldFindIssuesOfTool(8, new DrMemory(), "drmemory.txt");
    }

    /** Runs the PVS-Studio parser on an output file that contains 33 issues. */
    @Test
    void shouldFindAllPVSStudioIssues() {
        shouldFindIssuesOfTool(33, new PVSStudio(), "TestReport.plog");
    }

    /** Runs the JavaC parser on an output file of the Eclipse compiler: the build should report no issues. */
    @Test
    void shouldFindNoJavacIssuesInEclipseOutput() {
        shouldFindIssuesOfTool(0, new Java(), "eclipse.txt");
    }

    /** Runs the ProtoLint parser on an output file that contains 10 issues. */
    @Test
    void shouldFindAllProtoLintIssues() {
        shouldFindIssuesOfTool(10, new ProtoLint(), "protolint.txt");
    }

    /** Runs the HadoLint parser on an output file that contains 5 issues. */
    @Test
    void shouldFindAllHadoLintIssues() {
        shouldFindIssuesOfTool(5, new HadoLint(), "hadolint.json");
    }

    /** Runs the DockerLint parser on an output file that contains 3 issues. */
    @Test
    void shouldFindAllDockerLintIssues() {
        shouldFindIssuesOfTool(3, new DockerLint(), "dockerlint.json");
    }

    /** Runs the Clair parser on an output file that contains 112 issues. */
    @Test
    void shouldFindAllClairIssues() {
        shouldFindIssuesOfTool(112, new Clair(), "clair.json");
    }

    /** Runs the OTDockerLint parser on an output file that contains 5 issues. */
    @Test
    void shouldFindAllOTDockerLintIssues() {
        shouldFindIssuesOfTool(3, new OTDockerLint(), "ot-docker-linter.json");
    }

    /** Runs the OWASP dependency check parser on an output file that contains 2 issues. */
    @Test
    void shouldFindOwaspDependencyCheckIssues() {
        shouldFindIssuesOfTool(2, new OwaspDependencyCheck(), "dependency-check-report.json");
    }

    /** Runs the Brakeman parser on an output file that contains 32 issues. */
    @Test
    void shouldFindAllBrakemanIssues() {
        shouldFindIssuesOfTool(32, new Brakeman(), "brakeman.json");
    }

    /** Runs the Simulink Check parser on an output file that contains 12 issues. */
    @Test
    void shouldFindAllSimulinkCheckIssues() {
        shouldFindIssuesOfTool(12, new SimulinkCheck(), "simulink.html");
    }

<<<<<<< HEAD
    /** Runs the Simulink Code Generator parser on an output file that contains 8 issues. */
    @Test
    void shouldFindAllCodeGeneratorIssues() {
        shouldFindIssuesOfTool(8, new CodeGenerator(), "CodeGenerator.log");
=======
    /** Runs the Embedded Engineer parser on an output file that contains 6 issues. */
    @Test
    void shouldFindAllEmbeddedEngineerIssues() {
        shouldFindIssuesOfTool(6, new EmbeddedEngineer(), "ea.log");
>>>>>>> 901a3f33
    }

    /** Runs the trivy parser on an output file that contains 4 issues. */
    @Test
    void shouldFindAllTrivyIssues() {
        shouldFindIssuesOfTool(4, new Trivy(), "trivy_result.json");
    }

    /** Runs the Aqua Scanner parser on an output file that contains 14 issues. */
    @Test
    void shouldFindAllAquaScannerIssues() {
        shouldFindIssuesOfTool(14, new AquaScanner(), "aqua_scanner_result.json");
    }

    /** Runs the Veracode Pipeline Scanner parser on an output file that contains 5 issues. */
    @Test
    void shouldFindAllVeracodePipelineScannerIssues() {
        shouldFindIssuesOfTool(5, new VeraCodePipelineScanner(), "veracode_pipeline_scanner_result.json");
    }

    /** Runs the qt translation parser on an output file that contains 4 issues. */
    @Test
    void shouldFindAllQtTranslationIssues() {
        shouldFindIssuesOfTool(4, new QtTranslation(), "qttranslation.ts");
    }

    /** Runs the oelint-adv parser on an output file that contains 8 issues. */
    @Test
    void shouldFindAllOELintAdvIssues() {
        shouldFindIssuesOfTool(8, new OELintAdv(), "oelint-adv.txt");
    }

    private void shouldFindIssuesOfTool(final int expectedSizeOfIssues, final AnalysisModelParser tool,
            final String... fileNames) {
        String defaultPipelineDefinition = "recordIssues tool: %s(pattern:'**/%s', reportEncoding:'UTF-8')";

        findIssuesInPipeline(defaultPipelineDefinition,
                expectedSizeOfIssues, tool, fileNames);

        String ansiPipelineDefinition = "wrap([$class: 'AnsiColorBuildWrapper', 'colorMapName': 'XTerm']) {\n"
                + "  " + defaultPipelineDefinition + "\n"
                + "}";

        findIssuesInPipeline(ansiPipelineDefinition,
                expectedSizeOfIssues, tool, fileNames);
    }

    private Report findIssuesWithoutAnsiColorPlugin(final int expectedSizeOfIssues, final AnalysisModelParser tool,
            final String... fileNames) {
        return findIssuesInPipeline(
                "recordIssues tool: %s(pattern:'**/%s', reportEncoding:'UTF-8')", expectedSizeOfIssues, tool,
                fileNames);
    }

    private Report findIssuesWithAnsiColorPlugin(final int expectedSizeOfIssues,
            final AnalysisModelParser tool, final String... fileNames) {
        String pipelineDefinition = "wrap([$class: 'AnsiColorBuildWrapper', 'colorMapName': 'XTerm']) {\n"
                + "  recordIssues tool: %s(pattern:'**/%s', reportEncoding:'UTF-8')\n"
                + "}";
        return findIssuesInPipeline(pipelineDefinition, expectedSizeOfIssues, tool, fileNames);
    }

    @SuppressWarnings({"illegalcatch", "OverlyBroadCatchBlock", "PMD.LinguisticNaming"})
    private Report findIssuesInPipeline(final String pipelineDefinition,
            final int expectedSizeOfIssues, final AnalysisModelParser tool, final String... fileNames) {
        try {
            WorkflowJob job = createPipeline();
            copyMultipleFilesToWorkspace(job, fileNames);
            job.setDefinition(asStage(String.format(
                    pipelineDefinition,
                    tool.getSymbolName(), createPatternFor(fileNames))));

            AnalysisResult result = scheduleSuccessfulBuild(job);

            assertThat(result).hasTotalSize(expectedSizeOfIssues);
            assertThat(result.getIssues()).hasSize(expectedSizeOfIssues);

            Report report = result.getIssues();

            assertThat(report.filter(issue -> issue.getOrigin().equals(tool.getActualId())))
                    .hasSize(expectedSizeOfIssues);

            return report;
        }
        catch (Exception exception) {
            throw new AssertionError(exception);
        }
    }

    private String createPatternFor(final String... fileNames) {
        return Arrays.stream(fileNames).map(s -> "**/" + s).collect(Collectors.joining(", "));
    }
}<|MERGE_RESOLUTION|>--- conflicted
+++ resolved
@@ -975,19 +975,18 @@
         shouldFindIssuesOfTool(12, new SimulinkCheck(), "simulink.html");
     }
 
-<<<<<<< HEAD
+    /** Runs the Embedded Engineer parser on an output file that contains 6 issues. */
+    @Test
+    void shouldFindAllEmbeddedEngineerIssues() {
+        shouldFindIssuesOfTool(6, new EmbeddedEngineer(), "ea.log");
+    }
+    
     /** Runs the Simulink Code Generator parser on an output file that contains 8 issues. */
     @Test
     void shouldFindAllCodeGeneratorIssues() {
         shouldFindIssuesOfTool(8, new CodeGenerator(), "CodeGenerator.log");
-=======
-    /** Runs the Embedded Engineer parser on an output file that contains 6 issues. */
-    @Test
-    void shouldFindAllEmbeddedEngineerIssues() {
-        shouldFindIssuesOfTool(6, new EmbeddedEngineer(), "ea.log");
->>>>>>> 901a3f33
-    }
-
+    }
+    
     /** Runs the trivy parser on an output file that contains 4 issues. */
     @Test
     void shouldFindAllTrivyIssues() {
