package io.jenkins.plugins.analysis.core.steps;

import java.util.List;
import java.util.Optional;
import java.util.function.Consumer;

import io.jenkins.plugins.checks.util.CapturingChecksPublisher;
import org.apache.commons.lang3.StringUtils;
import org.jenkinsci.plugins.workflow.job.WorkflowJob;
import org.junit.After;
import org.junit.Test;

import com.google.errorprone.annotations.CanIgnoreReturnValue;

import hudson.model.AbstractProject;
import hudson.model.FreeStyleProject;
import hudson.model.Run;
import hudson.model.TaskListener;

import io.jenkins.plugins.analysis.core.steps.WarningChecksPublisher.AnnotationScope;
import io.jenkins.plugins.analysis.core.testutil.IntegrationTestWithJenkinsPerSuite;
import io.jenkins.plugins.analysis.core.util.QualityGate.QualityGateResult;
import io.jenkins.plugins.analysis.core.util.QualityGate.QualityGateType;
import io.jenkins.plugins.analysis.warnings.PVSStudio;
import io.jenkins.plugins.analysis.warnings.Pmd;
import io.jenkins.plugins.analysis.warnings.checkstyle.CheckStyle;
import io.jenkins.plugins.checks.api.ChecksAnnotation.ChecksAnnotationBuilder;
import io.jenkins.plugins.checks.api.ChecksAnnotation.ChecksAnnotationLevel;
import io.jenkins.plugins.checks.api.ChecksConclusion;
import io.jenkins.plugins.checks.api.ChecksDetails;
import io.jenkins.plugins.checks.api.ChecksDetails.ChecksDetailsBuilder;
import io.jenkins.plugins.checks.api.ChecksOutput;
import io.jenkins.plugins.checks.api.ChecksOutput.ChecksOutputBuilder;
import io.jenkins.plugins.checks.api.ChecksStatus;
import org.jvnet.hudson.test.TestExtension;

import static io.jenkins.plugins.analysis.core.assertions.Assertions.*;

/**
 * Tests the class {@link WarningChecksPublisher}.
 *
 * @author Kezhi Xiong
 */
public class WarningChecksPublisherITest extends IntegrationTestWithJenkinsPerSuite {
    private static final String OLD_CHECKSTYLE_REPORT = "checkstyle.xml";
    private static final String NEW_CHECKSTYLE_REPORT = "checkstyle1.xml";

    /**
<<<<<<< HEAD
     * Verifies that {@link WarningChecksPublisher} constructs the {@link ChecksDetails} correctly with only new
     * issues.
=======
     * Capturing checks publisher for inspection of checks created during a run.
     */
    @TestExtension
    public static final CapturingChecksPublisher.Factory PUBLISHER_FACTORY = new CapturingChecksPublisher.Factory();

    /**
     * Resets captured checks after each test.
     */
    @After
    public void clearPublisher() {
        PUBLISHER_FACTORY.getPublishedChecks().clear();
    }


    /**
     * Verifies that {@link WarningChecksPublisher} constructs the {@link ChecksDetails} correctly
     * with only new issues.
>>>>>>> f641419e
     */
    @Test
    public void shouldCreateChecksDetailsWithNewIssuesAsAnnotations() {
        FreeStyleProject project = createFreeStyleProjectWithWorkspaceFiles(OLD_CHECKSTYLE_REPORT);
        enableCheckStyleWarnings(project);

        Run<?, ?> reference = buildSuccessfully(project);
        assertThat(getAnalysisResult(reference))
                .hasTotalSize(4)
                .hasNewSize(0);

        copyMultipleFilesToWorkspaceWithSuffix(project, NEW_CHECKSTYLE_REPORT);
        Run<?, ?> run = buildSuccessfully(project);
        assertThat(getAnalysisResult(run))
                .hasTotalSize(6)
                .hasNewSize(2);

<<<<<<< HEAD
        WarningChecksPublisher publisher = new WarningChecksPublisher(getResultAction(run), TaskListener.NULL);
        assertThat(publisher.extractChecksDetails(AnnotationScope.PUBLISH_NEW_ISSUES))
=======
        WarningChecksPublisher publisher = new WarningChecksPublisher(getResultAction(run), TaskListener.NULL, null);
        assertThat(publisher.extractChecksDetails())
>>>>>>> f641419e
                .hasFieldOrPropertyWithValue("detailsURL", Optional.of(getResultAction(run).getAbsoluteUrl()))
                .usingRecursiveComparison()
                .ignoringFields("detailsURL", "output.value.summary.value")
                .isEqualTo(createExpectedCheckStyleDetails());
        assertThat(publisher.extractChecksDetails(AnnotationScope.PUBLISH_NEW_ISSUES).getOutput()).isPresent()
                .get()
                .satisfies(
                        output -> {
                            assertThat(output.getSummary()).isPresent().get().asString()
                                    .startsWith("|Total|New|Outstanding|Fixed|Trend\n"
                                            + "|:-:|:-:|:-:|:-:|:-:\n"
                                            + "|6|2|4|0|:-1:\n"
                                            + "Reference build: <a href=\"http://localhost:")
                                    .endsWith("#1</a>");
                            assertThat(output.getChecksAnnotations()).hasSize(2);
                        });
        assertThat(publisher.extractChecksDetails(AnnotationScope.PUBLISH_ALL_ISSUES).getOutput())
                .isPresent().get().satisfies(
                        output -> assertThat(output.getChecksAnnotations()).hasSize(6));
    }

    /**
     * Verifies that {@link WarningChecksPublisher} correctly reports a successful quality gate.
     */
    @Test
    public void shouldConcludeChecksAsSuccessWhenQualityGateIsPassed() {
        FreeStyleProject project = createFreeStyleProjectWithWorkspaceFiles(NEW_CHECKSTYLE_REPORT);
        enableAndConfigureCheckstyle(project,
                recorder -> recorder.addQualityGate(10, QualityGateType.TOTAL, QualityGateResult.UNSTABLE));

        Run<?, ?> build = buildSuccessfully(project);
        WarningChecksPublisher publisher = new WarningChecksPublisher(getResultAction(build), TaskListener.NULL, null);

        assertThat(publisher.extractChecksDetails(AnnotationScope.PUBLISH_NEW_ISSUES).getConclusion())
                .isEqualTo(ChecksConclusion.SUCCESS);
    }

    /**
     * Verifies that {@link WarningChecksPublisher} correctly reports a failed quality gate.
     */
    @Test
    public void shouldConcludeChecksAsFailureWhenQualityGateIsFailed() {
        assertChecksConclusionIsFailureWithQualityGateResult(QualityGateResult.FAILURE);
    }

    /**
     * Verifies that {@link WarningChecksPublisher} correctly reports an unstable quality gate.
     */
    @Test
    public void shouldConcludeChecksAsFailureWhenQualityGateResultIsUnstable() {
        assertChecksConclusionIsFailureWithQualityGateResult(QualityGateResult.UNSTABLE);
    }

    /**
     * Verifies that {@link WarningChecksPublisher} correctly handles HTML tags in messages.
     */
    @Test
    public void shouldParseHtmlMessage() {
        FreeStyleProject project = createFreeStyleProject();
        enableWarnings(project, new PVSStudio());

        buildSuccessfully(project);

        copySingleFileToWorkspace(project, "PVSReport.xml", "PVSReport.plog");
        Run<?, ?> run = buildSuccessfully(project);

<<<<<<< HEAD
        WarningChecksPublisher publisher = new WarningChecksPublisher(getResultAction(run), TaskListener.NULL);
        ChecksDetails details = publisher.extractChecksDetails(AnnotationScope.PUBLISH_NEW_ISSUES);
=======
        WarningChecksPublisher publisher = new WarningChecksPublisher(getResultAction(run), TaskListener.NULL, null);
        ChecksDetails details = publisher.extractChecksDetails();
>>>>>>> f641419e

        assertThat(details.getOutput().get().getChecksAnnotations())
                .usingElementComparatorOnFields("message")
                .containsOnly(new ChecksAnnotationBuilder()
                        .withMessage("ERROR:\n"
                                + "Some diagnostic messages may contain incorrect line number.\n"
                                + "V002:https://www.viva64.com/en/w/v002/")
                        .build());
    }

    /**
     * Verifies that {@link WarningChecksPublisher} correctly handles the special case of zero issues.
     */
    @Test
    public void shouldReportNoIssuesInTitle() {
        FreeStyleProject project = createFreeStyleProject();
        enableCheckStyleWarnings(project);

        Run<?, ?> run = buildSuccessfully(project);
        assertThat(getAnalysisResult(run))
                .hasTotalSize(0)
                .hasNewSize(0);

<<<<<<< HEAD
        assertThat(new WarningChecksPublisher(getResultAction(run), TaskListener.NULL)
                .extractChecksDetails(AnnotationScope.PUBLISH_NEW_ISSUES).getOutput())
=======
        assertThat(new WarningChecksPublisher(getResultAction(run), TaskListener.NULL, null)
                .extractChecksDetails().getOutput())
>>>>>>> f641419e
                .isPresent()
                .get()
                .hasFieldOrPropertyWithValue("title", Optional.of("No issues."));
    }

    /**
     * Verifies that {@link WarningChecksPublisher} correctly shows only the totals in the title if there are no new
     * issues.
     */
    @Test
    public void shouldReportOnlyTotalIssuesInTitleWhenNoNewIssues() {
        FreeStyleProject project = createFreeStyleProjectWithWorkspaceFiles(OLD_CHECKSTYLE_REPORT);
        enableCheckStyleWarnings(project);

        Run<?, ?> run = buildSuccessfully(project);
        assertThat(getAnalysisResult(run))
                .hasTotalSize(4)
                .hasNewSize(0);

<<<<<<< HEAD
        assertThat(new WarningChecksPublisher(getResultAction(run), TaskListener.NULL)
                .extractChecksDetails(AnnotationScope.PUBLISH_NEW_ISSUES).getOutput())
=======
        assertThat(new WarningChecksPublisher(getResultAction(run), TaskListener.NULL, null)
                .extractChecksDetails().getOutput())
>>>>>>> f641419e
                .isPresent()
                .get()
                .hasFieldOrPropertyWithValue("title", Optional.of("No new issues, 4 total."));
    }

    /**
     * Verifies that {@link WarningChecksPublisher} correctly shows the totals and the new issues in the title.
     */
    @Test
    public void shouldReportOnlyNewIssuesInTitleWhenAllIssuesAreNew() {
        FreeStyleProject project = createFreeStyleProject();
        enableCheckStyleWarnings(project);

        Run<?, ?> reference = buildSuccessfully(project);
        assertThat(getAnalysisResult(reference))
                .hasTotalSize(0)
                .hasNewSize(0);

        copyMultipleFilesToWorkspaceWithSuffix(project, NEW_CHECKSTYLE_REPORT);
        Run<?, ?> run = buildSuccessfully(project);
        assertThat(getAnalysisResult(run))
                .hasTotalSize(6)
                .hasNewSize(6);

<<<<<<< HEAD
        assertThat(new WarningChecksPublisher(getResultAction(run), TaskListener.NULL)
                .extractChecksDetails(AnnotationScope.PUBLISH_NEW_ISSUES).getOutput())
=======
        assertThat(new WarningChecksPublisher(getResultAction(run), TaskListener.NULL, null)
                .extractChecksDetails().getOutput())
>>>>>>> f641419e
                .isPresent()
                .get()
                .hasFieldOrPropertyWithValue("title", Optional.of("6 new issues."));
    }

    /**
     * Verifies that {@link WarningChecksPublisher} correctly ignores the columns if the issue refers to several lines.
     */
    @Test
    public void shouldIgnoreColumnsWhenBuildMultipleLineAnnotation() {
        FreeStyleProject project = createFreeStyleProject();
        enableWarnings(project, new Pmd());

        buildSuccessfully(project);

        copySingleFileToWorkspace(project, "pmd.xml");
        Run<?, ?> run = buildSuccessfully(project);

<<<<<<< HEAD
        WarningChecksPublisher publisher = new WarningChecksPublisher(getResultAction(run), TaskListener.NULL);
        ChecksDetails details = publisher.extractChecksDetails(AnnotationScope.PUBLISH_NEW_ISSUES);
=======
        WarningChecksPublisher publisher = new WarningChecksPublisher(getResultAction(run), TaskListener.NULL, null);
        ChecksDetails details = publisher.extractChecksDetails();
>>>>>>> f641419e

        assertThat(details.getOutput().get().getChecksAnnotations().get(0))
                .hasFieldOrPropertyWithValue("startLine", Optional.of(123))
                .hasFieldOrPropertyWithValue("endLine", Optional.of(125))
                .hasFieldOrPropertyWithValue("startColumn", Optional.empty())
                .hasFieldOrPropertyWithValue("endColumn", Optional.empty());
    }



    /**
     * Test that publishIssues uses correct default name.
     */
    @Test
    public void shouldUseDefaultChecksNamePublishIssues() {
        WorkflowJob project = createPipelineWithWorkspaceFiles(NEW_CHECKSTYLE_REPORT);
        project.setDefinition(asStage(createScanForIssuesStep(new CheckStyle()), PUBLISH_ISSUES_STEP));
        buildSuccessfully(project);

        List<ChecksDetails> publishedChecks = PUBLISHER_FACTORY.getPublishedChecks();

        assertThat(publishedChecks).hasSize(1);

        assertThat(publishedChecks.get(0).getName()).isPresent().get().isEqualTo("CheckStyle");

        assertThat(publishedChecks.get(0).getOutput()).isPresent().hasValueSatisfying(
                output -> assertThat(output.getTitle()).isPresent().get().isEqualTo("No new issues, 6 total."));
    }

    /**
     * Test that recordIssues uses correct default name.
     */
    @Test
    public void shouldUseDefaultChecksNameRecordIssues() {
        WorkflowJob project = createPipelineWithWorkspaceFiles(NEW_CHECKSTYLE_REPORT);
        project.setDefinition(asStage(createRecordIssuesStep(new CheckStyle())));
        buildSuccessfully(project);

        List<ChecksDetails> publishedChecks = PUBLISHER_FACTORY.getPublishedChecks();

        assertThat(publishedChecks).hasSize(1);

        assertThat(publishedChecks.get(0).getName()).isPresent().get().isEqualTo("CheckStyle");

        assertThat(publishedChecks.get(0).getOutput()).isPresent().hasValueSatisfying(
                output -> assertThat(output.getTitle()).isPresent().get().isEqualTo("No new issues, 6 total."));
    }

    /**
     * Test that publishIssues honors the checks name provided by a withChecks context.
     */
    @Test
    public void shouldHonorWithChecksContextPublishIssues() {
        WorkflowJob project = createPipelineWithWorkspaceFiles(NEW_CHECKSTYLE_REPORT);
        project.setDefinition(asStage("withChecks('Custom Checks Name') {", createScanForIssuesStep(new CheckStyle()), PUBLISH_ISSUES_STEP, "}"));
        buildSuccessfully(project);

        List<ChecksDetails> publishedChecks = PUBLISHER_FACTORY.getPublishedChecks();

        assertThat(publishedChecks).hasSize(2);  // First from 'In progress' check provided by withChecks, second from publishIssues

        publishedChecks.forEach(check -> assertThat(check.getName()).isPresent().get().isEqualTo("Custom Checks Name"));

        assertThat(publishedChecks.get(1).getOutput()).isPresent().hasValueSatisfying(
                output -> assertThat(output.getTitle()).isPresent().get().isEqualTo("No new issues, 6 total."));
    }

    /**
     * Test that recordIssues honors the checks name provided by a withChecks context.
     */
    @Test
    public void shouldHonorWithChecksContextRecordIssues() {
        WorkflowJob project = createPipelineWithWorkspaceFiles(NEW_CHECKSTYLE_REPORT);
        project.setDefinition(asStage("withChecks('Custom Checks Name') {", createRecordIssuesStep(new CheckStyle()), "}"));
        buildSuccessfully(project);

        List<ChecksDetails> publishedChecks = PUBLISHER_FACTORY.getPublishedChecks();

        assertThat(publishedChecks).hasSize(2);  // First from 'In progress' check provided by withChecks, second from recordIssues

        publishedChecks.forEach(check -> assertThat(check.getName()).isPresent().get().isEqualTo("Custom Checks Name"));

        assertThat(publishedChecks.get(1).getOutput()).isPresent().hasValueSatisfying(
                output -> assertThat(output.getTitle()).isPresent().get().isEqualTo("No new issues, 6 total."));
    }

    private ChecksDetails createExpectedCheckStyleDetails() {
        ChecksDetailsBuilder builder = new ChecksDetailsBuilder()
                .withName("CheckStyle")
                .withStatus(ChecksStatus.COMPLETED)
                .withConclusion(ChecksConclusion.SUCCESS);

        ChecksOutput output = new ChecksOutputBuilder()
                .withTitle("2 new issues, 6 total.")
                .withSummary("") // summary value is checked directly since it is using a random port
                .withText("## Severity distribution of new issues\n"
                        + "|Error|Warning High|Warning Normal|Warning Low\n"
                        + "|:-:|:-:|:-:|:-:\n"
                        + "|2|0|0|0\n")
                .addAnnotation(new ChecksAnnotationBuilder()
                        .withPath("X:/Build/Results/jobs/Maven/workspace/tasks/src/main/java/hudson/plugins"
                                + "/tasks/parser/CsharpNamespaceDetector.java")
                        .withTitle("RightCurlyCheck")
                        .withAnnotationLevel(ChecksAnnotationLevel.WARNING)
                        .withMessage("ERROR:\n'}' sollte in derselben Zeile stehen.")
                        .withLine(30)
                        .withStartColumn(21)
                        .withEndColumn(21)
                        .withRawDetails(StringUtils.normalizeSpace("<p>Since Checkstyle 3.0</p><p>\n"
                                + "Checks the placement of right curly braces (<code>'}'</code>)\n"
                                + "for if-else, try-catch-finally blocks, while-loops, for-loops,\n"
                                + "method definitions, class definitions, constructor definitions,\n"
                                + "instance and static initialization blocks.\n"
                                + "The policy to verify is specified using the property <code> option</code>.\n"
                                + "For right curly brace of expression blocks please follow issue\n"
                                + "<a href=\"https://github.com/checkstyle/checkstyle/issues/5945\">#5945</a>.\n"
                                + "</p>"))
                        .build())
                .addAnnotation(new ChecksAnnotationBuilder()
                        .withPath("X:/Build/Results/jobs/Maven/workspace/tasks/src/main/java/hudson/plugins"
                                + "/tasks/parser/CsharpNamespaceDetector.java")
                        .withTitle("RightCurlyCheck")
                        .withAnnotationLevel(ChecksAnnotationLevel.WARNING)
                        .withMessage("ERROR:\n'}' sollte in derselben Zeile stehen.")
                        .withLine(37)
                        .withStartColumn(9)
                        .withEndColumn(9)
                        .withRawDetails(StringUtils.normalizeSpace("<p>Since Checkstyle 3.0</p><p>\n"
                                + "Checks the placement of right curly braces (<code>'}'</code>)\n"
                                + "for if-else, try-catch-finally blocks, while-loops, for-loops,\n"
                                + "method definitions, class definitions, constructor definitions,\n"
                                + "instance and static initialization blocks.\n"
                                + "The policy to verify is specified using the property <code> option</code>.\n"
                                + "For right curly brace of expression blocks please follow issue\n"
                                + "<a href=\"https://github.com/checkstyle/checkstyle/issues/5945\">#5945</a>.\n"
                                + "</p>"))
                        .build())
                .build();

        return builder
                .withOutput(output)
                .build();
    }

    @CanIgnoreReturnValue
    private IssuesRecorder enableAndConfigureCheckstyle(final AbstractProject<?, ?> job,
            final Consumer<IssuesRecorder> configuration) {
        IssuesRecorder item = new IssuesRecorder();
        item.setTools(createTool(new CheckStyle(), "**/*issues.txt"));
        job.getPublishersList().add(item);
        configuration.accept(item);
        return item;
    }

    private void assertChecksConclusionIsFailureWithQualityGateResult(final QualityGateResult qualityGateResult) {
        FreeStyleProject project = createFreeStyleProjectWithWorkspaceFiles(NEW_CHECKSTYLE_REPORT);
        enableAndConfigureCheckstyle(project,
                recorder -> recorder.addQualityGate(1, QualityGateType.TOTAL, qualityGateResult));

        Run<?, ?> build = buildWithResult(project, qualityGateResult.getStatus().getResult());
        assertThat(getAnalysisResult(build))
                .hasTotalSize(6)
                .hasQualityGateStatus(qualityGateResult.getStatus());

<<<<<<< HEAD
        WarningChecksPublisher publisher = new WarningChecksPublisher(getResultAction(build), TaskListener.NULL);
        assertThat(publisher.extractChecksDetails(AnnotationScope.PUBLISH_NEW_ISSUES).getConclusion())
=======
        WarningChecksPublisher publisher = new WarningChecksPublisher(getResultAction(build), TaskListener.NULL, null);
        assertThat(publisher.extractChecksDetails().getConclusion())
>>>>>>> f641419e
                .isEqualTo(ChecksConclusion.FAILURE);
    }
}<|MERGE_RESOLUTION|>--- conflicted
+++ resolved
@@ -46,10 +46,6 @@
     private static final String NEW_CHECKSTYLE_REPORT = "checkstyle1.xml";
 
     /**
-<<<<<<< HEAD
-     * Verifies that {@link WarningChecksPublisher} constructs the {@link ChecksDetails} correctly with only new
-     * issues.
-=======
      * Capturing checks publisher for inspection of checks created during a run.
      */
     @TestExtension
@@ -65,9 +61,8 @@
 
 
     /**
-     * Verifies that {@link WarningChecksPublisher} constructs the {@link ChecksDetails} correctly
-     * with only new issues.
->>>>>>> f641419e
+     * Verifies that {@link WarningChecksPublisher} constructs the {@link ChecksDetails} correctly with only new
+     * issues.
      */
     @Test
     public void shouldCreateChecksDetailsWithNewIssuesAsAnnotations() {
@@ -85,13 +80,8 @@
                 .hasTotalSize(6)
                 .hasNewSize(2);
 
-<<<<<<< HEAD
-        WarningChecksPublisher publisher = new WarningChecksPublisher(getResultAction(run), TaskListener.NULL);
+        WarningChecksPublisher publisher = new WarningChecksPublisher(getResultAction(run), TaskListener.NULL, null);
         assertThat(publisher.extractChecksDetails(AnnotationScope.PUBLISH_NEW_ISSUES))
-=======
-        WarningChecksPublisher publisher = new WarningChecksPublisher(getResultAction(run), TaskListener.NULL, null);
-        assertThat(publisher.extractChecksDetails())
->>>>>>> f641419e
                 .hasFieldOrPropertyWithValue("detailsURL", Optional.of(getResultAction(run).getAbsoluteUrl()))
                 .usingRecursiveComparison()
                 .ignoringFields("detailsURL", "output.value.summary.value")
@@ -158,13 +148,8 @@
         copySingleFileToWorkspace(project, "PVSReport.xml", "PVSReport.plog");
         Run<?, ?> run = buildSuccessfully(project);
 
-<<<<<<< HEAD
-        WarningChecksPublisher publisher = new WarningChecksPublisher(getResultAction(run), TaskListener.NULL);
+        WarningChecksPublisher publisher = new WarningChecksPublisher(getResultAction(run), TaskListener.NULL, null);
         ChecksDetails details = publisher.extractChecksDetails(AnnotationScope.PUBLISH_NEW_ISSUES);
-=======
-        WarningChecksPublisher publisher = new WarningChecksPublisher(getResultAction(run), TaskListener.NULL, null);
-        ChecksDetails details = publisher.extractChecksDetails();
->>>>>>> f641419e
 
         assertThat(details.getOutput().get().getChecksAnnotations())
                 .usingElementComparatorOnFields("message")
@@ -188,13 +173,8 @@
                 .hasTotalSize(0)
                 .hasNewSize(0);
 
-<<<<<<< HEAD
-        assertThat(new WarningChecksPublisher(getResultAction(run), TaskListener.NULL)
+        assertThat(new WarningChecksPublisher(getResultAction(run), TaskListener.NULL, null)
                 .extractChecksDetails(AnnotationScope.PUBLISH_NEW_ISSUES).getOutput())
-=======
-        assertThat(new WarningChecksPublisher(getResultAction(run), TaskListener.NULL, null)
-                .extractChecksDetails().getOutput())
->>>>>>> f641419e
                 .isPresent()
                 .get()
                 .hasFieldOrPropertyWithValue("title", Optional.of("No issues."));
@@ -214,13 +194,8 @@
                 .hasTotalSize(4)
                 .hasNewSize(0);
 
-<<<<<<< HEAD
-        assertThat(new WarningChecksPublisher(getResultAction(run), TaskListener.NULL)
+        assertThat(new WarningChecksPublisher(getResultAction(run), TaskListener.NULL, null)
                 .extractChecksDetails(AnnotationScope.PUBLISH_NEW_ISSUES).getOutput())
-=======
-        assertThat(new WarningChecksPublisher(getResultAction(run), TaskListener.NULL, null)
-                .extractChecksDetails().getOutput())
->>>>>>> f641419e
                 .isPresent()
                 .get()
                 .hasFieldOrPropertyWithValue("title", Optional.of("No new issues, 4 total."));
@@ -245,13 +220,8 @@
                 .hasTotalSize(6)
                 .hasNewSize(6);
 
-<<<<<<< HEAD
-        assertThat(new WarningChecksPublisher(getResultAction(run), TaskListener.NULL)
+        assertThat(new WarningChecksPublisher(getResultAction(run), TaskListener.NULL, null)
                 .extractChecksDetails(AnnotationScope.PUBLISH_NEW_ISSUES).getOutput())
-=======
-        assertThat(new WarningChecksPublisher(getResultAction(run), TaskListener.NULL, null)
-                .extractChecksDetails().getOutput())
->>>>>>> f641419e
                 .isPresent()
                 .get()
                 .hasFieldOrPropertyWithValue("title", Optional.of("6 new issues."));
@@ -270,13 +240,8 @@
         copySingleFileToWorkspace(project, "pmd.xml");
         Run<?, ?> run = buildSuccessfully(project);
 
-<<<<<<< HEAD
-        WarningChecksPublisher publisher = new WarningChecksPublisher(getResultAction(run), TaskListener.NULL);
+        WarningChecksPublisher publisher = new WarningChecksPublisher(getResultAction(run), TaskListener.NULL, null);
         ChecksDetails details = publisher.extractChecksDetails(AnnotationScope.PUBLISH_NEW_ISSUES);
-=======
-        WarningChecksPublisher publisher = new WarningChecksPublisher(getResultAction(run), TaskListener.NULL, null);
-        ChecksDetails details = publisher.extractChecksDetails();
->>>>>>> f641419e
 
         assertThat(details.getOutput().get().getChecksAnnotations().get(0))
                 .hasFieldOrPropertyWithValue("startLine", Optional.of(123))
@@ -441,13 +406,8 @@
                 .hasTotalSize(6)
                 .hasQualityGateStatus(qualityGateResult.getStatus());
 
-<<<<<<< HEAD
-        WarningChecksPublisher publisher = new WarningChecksPublisher(getResultAction(build), TaskListener.NULL);
-        assertThat(publisher.extractChecksDetails(AnnotationScope.PUBLISH_NEW_ISSUES).getConclusion())
-=======
         WarningChecksPublisher publisher = new WarningChecksPublisher(getResultAction(build), TaskListener.NULL, null);
-        assertThat(publisher.extractChecksDetails().getConclusion())
->>>>>>> f641419e
+        assertThat(publisher.extractChecksDetails().getConclusion(AnnotationScope.PUBLISH_NEW_ISSUES))
                 .isEqualTo(ChecksConclusion.FAILURE);
     }
 }