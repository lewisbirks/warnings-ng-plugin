package io.jenkins.plugins.analysis.warnings.steps;

import java.io.IOException;
import java.util.Collections;

import org.junit.jupiter.api.Test;

import org.jenkinsci.plugins.workflow.job.WorkflowJob;
import hudson.model.FreeStyleProject;
import hudson.plugins.git.BranchSpec;
import hudson.plugins.git.GitSCM;
import hudson.plugins.git.extensions.impl.RelativeTargetDirectory;
import jenkins.model.ParameterizedJobMixIn.ParameterizedJob;

import io.jenkins.plugins.analysis.core.model.AnalysisResult;
import io.jenkins.plugins.analysis.core.testutil.IntegrationTestWithJenkinsPerSuite;
import io.jenkins.plugins.analysis.warnings.Java;
import io.jenkins.plugins.forensics.blame.FileBlame;
import io.jenkins.plugins.forensics.miner.RepositoryMinerStep;

import static io.jenkins.plugins.analysis.core.assertions.Assertions.*;

/**
 * Verifies that Git blamer and miner are correctly called.
 *
 * @author Ullrich Hafner
 */
class GitForensicsITest extends IntegrationTestWithJenkinsPerSuite {
    private static final String JAVA_ONE_WARNING = "java-start-rev0.txt";
    private static final String PUBLISH_ISSUES_STEP = "publishIssues issues:[issues]";
    private static final String FORENSICS_API_PLUGIN = "https://github.com/jenkinsci/forensics-api-plugin.git";
    private static final String OLD_COMMIT = "3097ea1037fb809c84d2752d7f98f71eedcfe97a";
    private static final String COMMIT = "a6d0ef09ab3c418e370449a884da99b8190ae950";
    private static final String CHECKOUT_FORENSICS_API = checkout(COMMIT);
    private static final String MODIFIED_FILE = "src/main/java/io/jenkins/plugins/forensics/blame/Blames.java";

    private static String checkout(final String commit) {
        return "checkout([$class: 'GitSCM', "
                + "branches: [[name: '" + commit
                + "' ]],\n"
                + "userRemoteConfigs: [[url: '" + FORENSICS_API_PLUGIN + "']],\n"
                + "extensions: [[$class: 'RelativeTargetDirectory', \n"
                + "            relativeTargetDir: 'forensics-api']]])";
    }

    private static final String MINE_REPOSITORY = "mineRepository()";
    private static final String SCM_RESOLVER = "src/main/java/io/jenkins/plugins/forensics/util/ScmResolver.java";
    private static final int AFFECTED_LINE = 20;

    /**
     * Checks out an existing Git repository and starts a pipeline with the scan and publish steps. Verifies that the
     * Git forensics plugin is correctly invoked.
     */
    @Test
    void shouldObtainBlamesAndForensicsWithScanAndPublishIssuesSteps() {
        runStepAndVerifyBlamesAndForensics(createScanForIssuesStep("sourceDirectories: [[path: 'forensics-api']]"));
        runStepAndVerifyBlamesAndForensics(
                createScanForIssuesStep("sourceDirectories: [[path: 'does-not-exist'], [path: 'forensics-api']]"));
    }

    private String createScanForIssuesStep(final String sourceDirectories) {
        return "def issues = scanForIssues "
                + sourceDirectories
                + ", tool: java(pattern:'**/*issues.txt', reportEncoding:'UTF-8')\n"
                + PUBLISH_ISSUES_STEP;
    }

    /**
     * Checks out an existing Git repository and starts a pipeline with the record step. Verifies that the Git forensics
     * plugin is correctly invoked.
     */
    @Test
    void shouldObtainBlamesAndForensicsWithRecordIssuesStep() {
<<<<<<< HEAD
        runStepAndVerifyBlamesAndForensics(createRecordIssuesStep("sourceDirectories: [[path: 'forensics-api']]"));
        runStepAndVerifyBlamesAndForensics(createRecordIssuesStep("sourceDirectories: [[path: 'does-not-exist'], [path: 'forensics-api']]"));
=======
        runStepAndVerifyBlamesAndForensics(
                createRecordIssuesStep("sourceDirectories: [[path: 'forensics-api']]"));
        runStepAndVerifyBlamesAndForensics(
                createRecordIssuesStep("sourceDirectories: [[path: 'does-not-exist'], [path: 'forensics-api']]"));
>>>>>>> a30f12ef
    }

    private String createRecordIssuesStep(final String sourceDirectories) {
        return "recordIssues "
                + sourceDirectories
                + ", tool: java(pattern:'**/*issues.txt', reportEncoding:'UTF-8')";
    }

    /**
     * Checks out an existing Git repository and starts a freestyle job. Verifies that the Git forensics plugin is
     * correctly invoked.
     */
    @Test
    void shouldObtainBlamesAndForensicsInFreestyleJob() throws IOException {
        FreeStyleProject job = createFreeStyleProject();

        createFileInWorkspace(job, "java-issues.txt", createJavaWarning(SCM_RESOLVER, AFFECTED_LINE));

        GitSCM scm = new GitSCM(GitSCM.createRepoList(FORENSICS_API_PLUGIN, null),
                Collections.singletonList(new BranchSpec(COMMIT)), null, null,
                Collections.singletonList(new RelativeTargetDirectory("forensics-api")));
        job.setScm(scm);
        job.getPublishersList().add(new RepositoryMinerStep());
        enableGenericWarnings(job, recorder -> recorder.setPublishAllIssues(true), new Java());

        verifyBlaming(job);
    }

    private void runStepAndVerifyBlamesAndForensics(final String step) {
        WorkflowJob job = createPipelineWithWorkspaceFilesWithSuffix();

        createFileInWorkspace(job, "java-issues.txt",
                createJavaWarning(MODIFIED_FILE, 111)
                        + createJavaWarning(SCM_RESOLVER, AFFECTED_LINE));

        job.setDefinition(asStage(checkout(OLD_COMMIT), MINE_REPOSITORY, step));

        buildSuccessfully(job); // reference build

        createFileInWorkspace(job, "java-issues.txt",
                createJavaWarning(MODIFIED_FILE, 111)    // outstanding and modified
                        + createJavaWarning(MODIFIED_FILE, 112)  // new and modified
                        + createJavaWarning(MODIFIED_FILE, 113)  // new and modified
                        + createJavaWarning(SCM_RESOLVER, AFFECTED_LINE)   // outstanding (not modified)
                        + createJavaWarning(MODIFIED_FILE, 2));  // new (not modified)

        job.setDefinition(asStage(CHECKOUT_FORENSICS_API, MINE_REPOSITORY, "discoverReferenceBuild()", step));

        var result = verifyBlamingWithModifiedFiles(job);

        assertThat(getConsoleLog(result)).contains(
                "Detect all issues that are part of modified code",
                "-> Using commit 'a6d0ef0' as latest commit for build",
                "-> Using commit '3097ea1' as latest commit for build",
                "-> Invoking Git delta calculator for determining the changes between commits 'a6d0ef0' and '3097ea1'",
                "-> Start scanning for differences between commits...",
                "-> 121 files contain changes",
                "-> Creating the Git diff file",
                "-> Git code delta successfully calculated",
                "Issues in modified code: 3 (new: 2, outstanding: 1)");
    }

    private AnalysisResult verifyBlaming(final ParameterizedJob<?, ?> job) {
        AnalysisResult result = scheduleSuccessfulBuild(job);

        assertThat(result).hasTotalSize(1).hasNewSize(0).hasFixedSize(0);
        assertThat(result.getBlames().contains(SCM_RESOLVER)).isTrue();

        FileBlame blame = result.getBlames().getBlame(SCM_RESOLVER);
        assertThat(blame.getFileName()).isEqualTo(SCM_RESOLVER);
        assertThat(blame.getEmail(AFFECTED_LINE)).isEqualTo("ullrich.hafner@gmail.com");
        assertThat(blame.getCommit(AFFECTED_LINE)).isEqualTo("43dde5d4f7a06122216494a896c51830ed684572");

        assertThat(getConsoleLog(result)).contains(
                "Invoking Git blamer to create author and commit information for 1 affected files",
                "Git commit ID = 'a6d0ef09ab3c418e370449a884da99b8190ae950'",
                "-> blamed authors of issues in 1 files",
                "Extracting repository forensics for 1 affected files (files in repository: 121)",
                "-> 1 affected files processed");

        return result;
    }

    private AnalysisResult verifyBlamingWithModifiedFiles(final ParameterizedJob<?, ?> job) {
        AnalysisResult result = scheduleSuccessfulBuild(job);

        assertThat(result).hasTotalSize(5).hasNewSize(3).hasFixedSize(0);
        assertThat(result.getTotals()).hasNewModifiedSize(2).hasTotalModifiedSize(3);

        assertThat(result.getBlames().contains(SCM_RESOLVER)).isTrue();

        FileBlame blame = result.getBlames().getBlame(SCM_RESOLVER);
        assertThat(blame.getFileName()).isEqualTo(SCM_RESOLVER);
        assertThat(blame.getEmail(AFFECTED_LINE)).isEqualTo("ullrich.hafner@gmail.com");
        assertThat(blame.getCommit(AFFECTED_LINE)).isEqualTo("43dde5d4f7a06122216494a896c51830ed684572");

        assertThat(getConsoleLog(result)).contains(
                "Invoking Git blamer to create author and commit information for 2 affected files",
                "Git commit ID = 'a6d0ef09ab3c418e370449a884da99b8190ae950'",
                "-> blamed authors of issues in 2 files",
                "Extracting repository forensics for 2 affected files (files in repository: 121)",
                "-> 2 affected files processed");

        return result;
    }

    /**
     * Checks out an existing Git repository and starts a pipeline with the scan and publish steps. Verifies that the
     * Git forensics plugin is correctly skipped.
     */
    @Test
    void shouldSkipBlamesAndForensicsWithScanAndPublishIssuesSteps() {
        runStepAndVerifyScmSkipping("def issues = scanForIssues "
                + "sourceDirectories: [[path: 'forensics-api']],"
                + "scm: 'nothing', "
                + "tool: java(pattern:'**/*issues.txt', reportEncoding:'UTF-8')\n"
                + PUBLISH_ISSUES_STEP);
    }

    /**
     * Checks out an existing Git repository and starts a pipeline with the record step. Verifies that the Git forensics
     * plugin is correctly skipped.
     */
    @Test
    void shouldSkipBlamesAndForensicsWithRecordIssuesStep() {
        runStepAndVerifyScmSkipping("recordIssues "
                + "sourceDirectories: [[path: 'forensics-api']],"
                + "scm: 'nothing', "
                + "tool: java(pattern:'**/*issues.txt', reportEncoding:'UTF-8')");
    }

    /**
     * Checks out an existing Git repository and starts a freestyle job. Verifies that the Git forensics plugin is
     * correctly skipped.
     */
    @Test
    void shouldSkipBlamesAndForensicsInFreestyleJob() throws IOException {
        FreeStyleProject job = createFreeStyleProject();

        createFileInWorkspace(job, "java-issues.txt", createJavaWarning(SCM_RESOLVER, AFFECTED_LINE));

        GitSCM scm = new GitSCM(GitSCM.createRepoList(FORENSICS_API_PLUGIN, null),
                Collections.singletonList(new BranchSpec(COMMIT)), null, null,
                Collections.singletonList(new RelativeTargetDirectory("forensics-api")));
        job.setScm(scm);
        job.getPublishersList().add(new RepositoryMinerStep());
        enableGenericWarnings(job, recorder -> recorder.setScm("nothing"), new Java());

        verifySkippedScm(job);
    }

    private void runStepAndVerifyScmSkipping(final String step) {
        WorkflowJob job = createPipelineWithWorkspaceFilesWithSuffix(JAVA_ONE_WARNING);
        job.setDefinition(asStage(CHECKOUT_FORENSICS_API, MINE_REPOSITORY, step));

        verifySkippedScm(job);
    }

    private void verifySkippedScm(final ParameterizedJob<?, ?> job) {
        AnalysisResult result = scheduleSuccessfulBuild(job);

        assertThat(result).hasTotalSize(1).hasNewSize(0).hasFixedSize(0);

        assertThat(getConsoleLog(result)).contains(
                "Creating SCM blamer to obtain author and commit information for affected files",
                "-> Filtering SCMs by key 'nothing'",
                "-> no SCM found",
                "Extracting repository forensics for 1 affected files (files in repository: 0)",
                "-> 0 affected files processed");
    }
}<|MERGE_RESOLUTION|>--- conflicted
+++ resolved
@@ -71,15 +71,8 @@
      */
     @Test
     void shouldObtainBlamesAndForensicsWithRecordIssuesStep() {
-<<<<<<< HEAD
         runStepAndVerifyBlamesAndForensics(createRecordIssuesStep("sourceDirectories: [[path: 'forensics-api']]"));
         runStepAndVerifyBlamesAndForensics(createRecordIssuesStep("sourceDirectories: [[path: 'does-not-exist'], [path: 'forensics-api']]"));
-=======
-        runStepAndVerifyBlamesAndForensics(
-                createRecordIssuesStep("sourceDirectories: [[path: 'forensics-api']]"));
-        runStepAndVerifyBlamesAndForensics(
-                createRecordIssuesStep("sourceDirectories: [[path: 'does-not-exist'], [path: 'forensics-api']]"));
->>>>>>> a30f12ef
     }
 
     private String createRecordIssuesStep(final String sourceDirectories) {
