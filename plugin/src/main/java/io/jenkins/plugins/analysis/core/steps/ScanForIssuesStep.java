package io.jenkins.plugins.analysis.core.steps;

import java.io.IOException;
import java.util.ArrayList;
import java.util.HashSet;
import java.util.List;
import java.util.Set;
import java.util.stream.Collectors;

import org.apache.commons.lang3.StringUtils;
import org.eclipse.collections.impl.factory.Sets;

import edu.umd.cs.findbugs.annotations.CheckForNull;
import edu.umd.cs.findbugs.annotations.NonNull;
import edu.umd.cs.findbugs.annotations.SuppressFBWarnings;

import org.kohsuke.stapler.DataBoundConstructor;
import org.kohsuke.stapler.DataBoundSetter;
import org.jenkinsci.plugins.workflow.steps.Step;
import org.jenkinsci.plugins.workflow.steps.StepContext;
import org.jenkinsci.plugins.workflow.steps.StepExecution;
import hudson.EnvVars;
import hudson.Extension;
import hudson.FilePath;
import hudson.model.Run;
import hudson.model.TaskListener;

import io.jenkins.plugins.analysis.core.filter.RegexpFilter;
import io.jenkins.plugins.analysis.core.model.Tool;
import io.jenkins.plugins.analysis.core.steps.IssuesScanner.BlameMode;
import io.jenkins.plugins.analysis.core.steps.IssuesScanner.PostProcessingMode;
import io.jenkins.plugins.prism.SourceCodeDirectory;

/**
 * Scan files or the console log for issues.
 */
@SuppressWarnings({"InstanceVariableMayNotBeInitialized", "PMD.ExcessivePublicCount", "PMD.ExcessiveImports", "PMD.DataClass"})
public class ScanForIssuesStep extends Step {
    private Tool tool;

    private String sourceCodeEncoding = StringUtils.EMPTY;
    private String sourceDirectory = StringUtils.EMPTY;
    private Set<SourceCodeDirectory> sourceDirectories = new HashSet<>(); // @since 9.11.0
    private boolean isBlameDisabled;
    private boolean skipPostProcessing; // @since 10.6.0: by default, post-processing will be enabled
    private boolean quiet;

    private List<RegexpFilter> filters = new ArrayList<>();
    private String scm = StringUtils.EMPTY;

    /**
     * Creates a new instance of {@link ScanForIssuesStep}.
     */
    @DataBoundConstructor
    public ScanForIssuesStep() {
        super();

        // empty constructor required for Stapler
    }

    @CheckForNull
    public Tool getTool() {
        return tool;
    }

    /**
     * Sets the static analysis tool that will scan files and create issues.
     *
     * @param tool
     *         the static analysis tool
     */
    @DataBoundSetter
    public void setTool(final Tool tool) {
        this.tool = tool;
    }

    public List<RegexpFilter> getFilters() {
        return filters;
    }

    @DataBoundSetter
    public void setFilters(final List<RegexpFilter> filters) {
        this.filters = new ArrayList<>(filters);
    }

    /**
     * Sets whether logging output should be enabled.
     *
     * @param quiet
     *         boolean flag to mute logging
     */
    @DataBoundSetter
    public void setQuiet(final boolean quiet) {
        this.quiet = quiet;
    }

    public boolean isQuiet() {
        return quiet;
    }

    /**
     * Sets the SCM that should be used to find the reference build for. The reference recorder will select the SCM
     * based on a substring comparison, there is no need to specify the full name.
     *
     * @param scm
     *         the ID of the SCM to use (a substring of the full ID)
     */
    @DataBoundSetter
    public void setScm(final String scm) {
        this.scm = scm;
    }

    public String getScm() {
        return scm;
    }

    /**
     * Returns whether SCM blaming should be disabled.
     *
     * @return {@code true} if SCM blaming should be disabled
     */
    @SuppressWarnings("PMD.BooleanGetMethodName")
    public boolean getBlameDisabled() {
        return isBlameDisabled;
    }

    @DataBoundSetter
    public void setBlameDisabled(final boolean blameDisabled) {
        isBlameDisabled = blameDisabled;
    }

<<<<<<< HEAD
=======
    /**
     * Not used anymore.
     *
     * @return {@code true} if SCM forensics should be disabled
     * @deprecated Forensics will be automatically skipped if the Forensics recorder is not activated.
     */
    @SuppressWarnings("PMD.BooleanGetMethodName")
    @Deprecated
    public boolean getForensicsDisabled() {
        return false;
    }

    /**
     * Not used anymore.
     *
     * @param forensicsDisabled
     *         not used
     *
     * @deprecated Forensics will be automatically skipped if the Forensics recorder is not activated.
     */
    @DataBoundSetter
    @Deprecated
    public void setForensicsDisabled(final boolean forensicsDisabled) {
        // do nothing
    }

    /**
     * Returns whether post-processing of the issues should be disabled.
     *
     * @return {@code true} if post-processing of the issues should be disabled.
     */
    public boolean isSkipPostProcessing() {
        return skipPostProcessing;
    }

    @DataBoundSetter
    public void setSkipPostProcessing(final boolean skipPostProcessing) {
        this.skipPostProcessing = skipPostProcessing;
    }

>>>>>>> 95bacd0c
    @CheckForNull
    public String getSourceCodeEncoding() {
        return sourceCodeEncoding;
    }

    /**
     * Sets the encoding to use to read source files.
     *
     * @param sourceCodeEncoding
     *         the encoding, e.g. "ISO-8859-1"
     */
    @DataBoundSetter
    public void setSourceCodeEncoding(final String sourceCodeEncoding) {
        this.sourceCodeEncoding = sourceCodeEncoding;
    }

    public String getSourceDirectory() {
        return sourceDirectory;
    }

    /**
     * Sets the path to the folder that contains the source code. If not relative and thus not part of the workspace
     * then this folder needs to be added in Jenkins global configuration.
     *
     * @param sourceDirectory
     *         a folder containing the source code
     */
    @DataBoundSetter
    public void setSourceDirectory(final String sourceDirectory) {
        this.sourceDirectory = sourceDirectory;
    }

    /**
     * Sets the paths to the directories that contain the source code. If not relative and thus not part of the
     * workspace then these directories need to be added in Jenkins global configuration to prevent accessing of
     * forbidden resources.
     *
     * @param sourceDirectories
     *         directories containing the source code
     */
    @DataBoundSetter
    public void setSourceDirectories(final List<SourceCodeDirectory> sourceDirectories) {
        this.sourceDirectories = new HashSet<>(sourceDirectories);
    }

    public List<SourceCodeDirectory> getSourceDirectories() {
        return new ArrayList<>(sourceDirectories);
    }

    private Set<String> getAllSourceDirectories() {
        Set<String> directories = new HashSet<>();
        if (StringUtils.isNotBlank(getSourceDirectory())) {
            directories.add(getSourceDirectory());
        }
        directories.addAll(getSourceDirectories().stream()
                .map(SourceCodeDirectory::getPath)
                .collect(Collectors.toSet()));
        return directories;
    }

    @Override
    public StepExecution start(final StepContext context) {
        return new Execution(context, this);
    }

    /**
     * Actually performs the execution of the associated step.
     */
    @SuppressFBWarnings(value = "THROWS", justification = "false positive")
    static class Execution extends AnalysisExecution<AnnotatedReport> {
        private static final long serialVersionUID = -4627988939459725361L;

        private final Tool tool;
        private final String sourceCodeEncoding;
        private final boolean isBlameDisabled;
        private final boolean skipPostProcessing;
        private final List<RegexpFilter> filters;
        private final Set<String> sourceDirectories;
        private final String scm;
        private final boolean quiet;

        /**
         * Creates a new instance of the step execution object.
         *
         * @param context
         *         context for this step
         * @param step
         *         the actual step to execute
         */
        Execution(@NonNull final StepContext context, final ScanForIssuesStep step) {
            super(context);

            tool = step.getTool();
            sourceCodeEncoding = step.getSourceCodeEncoding();
            isBlameDisabled = step.getBlameDisabled();
            filters = step.getFilters();
            sourceDirectories = step.getAllSourceDirectories();
            scm = step.getScm();
            skipPostProcessing = step.isSkipPostProcessing();
            quiet = step.isQuiet();
        }

        @Override
        protected AnnotatedReport run() throws IOException, InterruptedException, IllegalStateException {
            FilePath workspace = getWorkspace();
            TaskListener listener = getTaskListener();

            IssuesScanner issuesScanner = new IssuesScanner(tool, filters,
                    getCharset(sourceCodeEncoding), workspace, sourceDirectories,
                    getRun(), new FilePath(getRun().getRootDir()), listener,
                    scm, isBlameDisabled ? BlameMode.DISABLED : BlameMode.ENABLED,
                    skipPostProcessing ? PostProcessingMode.DISABLED : PostProcessingMode.ENABLED,
                    quiet);

            return issuesScanner.scan();
        }
    }

    /**
     * Descriptor for this step: defines the context and the UI elements.
     */
    @Extension
    public static class Descriptor extends AnalysisStepDescriptor {
        @Override
        public Set<Class<?>> getRequiredContext() {
            return Sets.immutable.of(FilePath.class, EnvVars.class, TaskListener.class, Run.class).castToSet();
        }

        @Override
        public String getFunctionName() {
            return "scanForIssues";
        }

        @NonNull
        @Override
        public String getDisplayName() {
            return Messages.ScanForIssues_DisplayName();
        }
    }
}<|MERGE_RESOLUTION|>--- conflicted
+++ resolved
@@ -129,34 +129,6 @@
         isBlameDisabled = blameDisabled;
     }
 
-<<<<<<< HEAD
-=======
-    /**
-     * Not used anymore.
-     *
-     * @return {@code true} if SCM forensics should be disabled
-     * @deprecated Forensics will be automatically skipped if the Forensics recorder is not activated.
-     */
-    @SuppressWarnings("PMD.BooleanGetMethodName")
-    @Deprecated
-    public boolean getForensicsDisabled() {
-        return false;
-    }
-
-    /**
-     * Not used anymore.
-     *
-     * @param forensicsDisabled
-     *         not used
-     *
-     * @deprecated Forensics will be automatically skipped if the Forensics recorder is not activated.
-     */
-    @DataBoundSetter
-    @Deprecated
-    public void setForensicsDisabled(final boolean forensicsDisabled) {
-        // do nothing
-    }
-
     /**
      * Returns whether post-processing of the issues should be disabled.
      *
@@ -171,7 +143,6 @@
         this.skipPostProcessing = skipPostProcessing;
     }
 
->>>>>>> 95bacd0c
     @CheckForNull
     public String getSourceCodeEncoding() {
         return sourceCodeEncoding;
