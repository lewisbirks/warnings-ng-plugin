package io.jenkins.plugins.analysis.core.steps;

import java.io.IOException;
import java.nio.charset.Charset;
import java.util.ArrayList;
import java.util.Collections;
import java.util.List;
import java.util.stream.Collectors;

import org.apache.commons.lang3.StringUtils;

import edu.hm.hafner.analysis.Severity;
import edu.umd.cs.findbugs.annotations.CheckForNull;
import edu.umd.cs.findbugs.annotations.NonNull;

import org.kohsuke.stapler.AncestorInPath;
import org.kohsuke.stapler.DataBoundConstructor;
import org.kohsuke.stapler.DataBoundSetter;
import org.kohsuke.stapler.QueryParameter;
import org.kohsuke.stapler.verb.POST;
import org.jenkinsci.Symbol;
import hudson.Extension;
import hudson.FilePath;
import hudson.Launcher;
import hudson.init.InitMilestone;
import hudson.init.Initializer;
import hudson.model.AbstractBuild;
import hudson.model.AbstractProject;
import hudson.model.Action;
import hudson.model.BuildListener;
import hudson.model.Item;
import hudson.model.Result;
import hudson.model.Run;
import hudson.model.TaskListener;
import hudson.tasks.BuildStepDescriptor;
import hudson.tasks.BuildStepMonitor;
import hudson.tasks.Publisher;
import hudson.tasks.Recorder;
import hudson.util.ComboBoxModel;
import hudson.util.FormValidation;
import hudson.util.ListBoxModel;

import io.jenkins.plugins.analysis.core.filter.RegexpFilter;
import io.jenkins.plugins.analysis.core.model.AnalysisResult;
import io.jenkins.plugins.analysis.core.model.HealthReportBuilder;
import io.jenkins.plugins.analysis.core.model.ResultAction;
import io.jenkins.plugins.analysis.core.model.StaticAnalysisLabelProvider;
import io.jenkins.plugins.analysis.core.model.Tool;
import io.jenkins.plugins.analysis.core.steps.IssuesScanner.BlameMode;
import io.jenkins.plugins.analysis.core.steps.WarningChecksPublisher.AnnotationScope;
import io.jenkins.plugins.analysis.core.util.HealthDescriptor;
import io.jenkins.plugins.analysis.core.util.LogHandler;
import io.jenkins.plugins.analysis.core.util.ModelValidation;
import io.jenkins.plugins.analysis.core.util.QualityGate;
import io.jenkins.plugins.analysis.core.util.QualityGate.QualityGateResult;
import io.jenkins.plugins.analysis.core.util.QualityGate.QualityGateType;
import io.jenkins.plugins.analysis.core.util.QualityGateEvaluator;
import io.jenkins.plugins.analysis.core.util.RunResultHandler;
import io.jenkins.plugins.analysis.core.util.StageResultHandler;
import io.jenkins.plugins.analysis.core.util.TrendChartType;
import io.jenkins.plugins.checks.steps.ChecksInfo;
import io.jenkins.plugins.util.JenkinsFacade;

/**
 * Freestyle or Maven job {@link Recorder} that scans report files or the console log for issues. Stores the created
 * issues in an {@link AnalysisResult}. The result is attached to a {@link Run} by registering a {@link ResultAction}.
 * <p>
 * Additional features:
 * <ul>
 * <li>It provides a {@link QualityGateEvaluator} that is checked after each run. If the quality gate is not passed,
 * then the build will be set to {@link Result#UNSTABLE} or {@link Result#FAILURE}, depending on the configuration
 * properties.</li>
 * <li>It provides thresholds for the build health that could be adjusted in the configuration screen.
 * These values are used by the {@link HealthReportBuilder} to compute the health and the health trend graph.
 * </li>
 * </ul>
 *
 * @author Ullrich Hafner
 */
@SuppressWarnings({"PMD.ExcessivePublicCount", "PMD.ExcessiveClassLength", "PMD.ExcessiveImports", "PMD.TooManyFields", "PMD.DataClass", "PMD.GodClass", "PMD.CyclomaticComplexity", "ClassDataAbstractionCoupling", "ClassFanOutComplexity"})
public class IssuesRecorder extends Recorder {
    static final String NO_REFERENCE_DEFINED = "-";
    static final String DEFAULT_ID = "analysis";

    private List<Tool> analysisTools = new ArrayList<>();

    private String sourceCodeEncoding = StringUtils.EMPTY;
    private String sourceDirectory = StringUtils.EMPTY;

    private boolean ignoreQualityGate = false; // by default, a successful quality gate is mandatory;
    private boolean ignoreFailedBuilds = true; // by default, failed builds are ignored;
    private String referenceJobName;
    private String referenceBuildId;

    private boolean failOnError = false;

    private int healthy;
    private int unhealthy;
    private Severity minimumSeverity = Severity.WARNING_LOW;

    private List<RegexpFilter> filters = new ArrayList<>();

    private boolean isEnabledForFailure;
    private boolean isAggregatingResults;

    private boolean isBlameDisabled;
    /**
     * Not used anymore.
     *
     * @deprecated since 8.5.0
     */
    @Deprecated
    private transient boolean isForensicsDisabled;

    private boolean skipPublishingChecks; // by default, checks will be published
    private boolean publishAllIssues; // by default, only new issues will be published

    @CheckForNull
    private ChecksInfo checksInfo;

    private String id;
    private String name;

    private List<QualityGate> qualityGates = new ArrayList<>();

    private TrendChartType trendChartType = TrendChartType.AGGREGATION_TOOLS;

    /**
     * Creates a new instance of {@link IssuesRecorder}.
     */
    @DataBoundConstructor
    public IssuesRecorder() {
        super();

        // empty constructor required for Stapler
    }

    /**
     * Called after de-serialization to retain backward compatibility or to populate new elements (that would be
     * otherwise initialized to {@code null}).
     *
     * @return this
     */
    protected Object readResolve() {
        if (sourceDirectory == null) {
            sourceDirectory = StringUtils.EMPTY;
        }
        if (trendChartType == null) {
            trendChartType = TrendChartType.AGGREGATION_TOOLS;
        }
        if (analysisTools == null) {
            analysisTools = new ArrayList<>();
        }
        if (qualityGates == null) {
            qualityGates = new ArrayList<>();
            if (thresholds != null) {
                qualityGates.addAll(QualityGate.map(thresholds));
            }
        }
        return this;
    }

    /**
     * Defines the optional list of quality gates.
     *
     * @param qualityGates
     *         the quality gates
     */
    @SuppressWarnings("unused") // used by Stapler view data binding
    @DataBoundSetter
    public void setQualityGates(final List<QualityGate> qualityGates) {
        this.qualityGates = qualityGates;
    }

    /**
     * Appends the specified quality gates to the end of the list of quality gates.
     *
     * @param size
     *         the minimum number of issues that fails the quality gate
     * @param type
     *         the type of the quality gate
     * @param result
     *         determines whether the quality gate is a warning or failure
     */
    public void addQualityGate(final int size, final QualityGateType type, final QualityGateResult result) {
        qualityGates.add(new QualityGate(size, type, result));
    }

    @SuppressWarnings("unused") // used by Stapler view data binding
    public List<QualityGate> getQualityGates() {
        return qualityGates;
    }

    /**
     * Defines the ID of the results. The ID is used as URL of the results and as name in UI elements. If no ID is
     * given, then the ID of the associated result object is used.
     * <p>
     * Note: this property is not used if {@link #isAggregatingResults} is {@code false}. It is also not visible in the
     * UI in order to simplify the user interface.
     * </p>
     *
     * @param id
     *         the ID of the results
     */
    @DataBoundSetter
    public void setId(final String id) {
        new ModelValidation().ensureValidId(id);

        this.id = id;
    }

    public String getId() {
        return id;
    }

    /**
     * Defines the name of the results. The name is used for all labels in the UI. If no name is given, then the name of
     * the associated {@link StaticAnalysisLabelProvider} is used.
     * <p>
     * Note: this property is not used if {@link #isAggregatingResults} is {@code false}. It is also not visible in the
     * UI in order to simplify the user interface.
     * </p>
     *
     * @param name
     *         the name of the results
     */
    @DataBoundSetter
    public void setName(final String name) {
        this.name = name;
    }

    public String getName() {
        return name;
    }

    /**
     * Gets the static analysis tools that will scan files and create issues.
     *
     * @return the static analysis tools (wrapped as {@link ToolProxy})
     * @see #getTools
     * @deprecated this method is only intended to be called by the UI
     */
    @CheckForNull
    @Deprecated
    public List<ToolProxy> getToolProxies() {
        return analysisTools.stream().map(ToolProxy::new).collect(Collectors.toList());
    }

    /**
     * Sets the static analysis tools that will scan files and create issues.
     *
     * @param toolProxies
     *         the static analysis tools (wrapped as {@link ToolProxy})
     *
     * @see #setTools(List)
     * @deprecated this method is only intended to be called by the UI
     */
    @DataBoundSetter
    @Deprecated
    public void setToolProxies(final List<ToolProxy> toolProxies) {
        analysisTools = toolProxies.stream().map(ToolProxy::getTool).collect(Collectors.toList());
    }

    /**
     * Sets the static analysis tools that will scan files and create issues.
     *
     * @param tools
     *         the static analysis tools
     */
    @DataBoundSetter
    public void setTools(final List<Tool> tools) {
        analysisTools = new ArrayList<>(tools);
    }

    /**
     * Sets the static analysis tools that will scan files and create issues.
     *
     * @param tool
     *         the static analysis tool
     * @param additionalTools
     *         additional static analysis tools (might be empty)
     *
     * @see #setTools(List)
     */
    public void setTools(final Tool tool, final Tool... additionalTools) {
        analysisTools = new ArrayList<>();
        analysisTools.add(tool);
        Collections.addAll(analysisTools, additionalTools);
    }

    /**
     * Returns the static analysis tools that will scan files and create issues.
     *
     * @return the static analysis tools
     */
    public List<Tool> getTools() {
        return new ArrayList<>(analysisTools);
    }

    @CheckForNull
    public String getSourceCodeEncoding() {
        return sourceCodeEncoding;
    }

    /**
     * Sets the encoding to use to read source files.
     *
     * @param sourceCodeEncoding
     *         the encoding, e.g. "ISO-8859-1"
     */
    @DataBoundSetter
    public void setSourceCodeEncoding(final String sourceCodeEncoding) {
        this.sourceCodeEncoding = sourceCodeEncoding;
    }

    public String getSourceDirectory() {
        return sourceDirectory;
    }

    /**
     * Sets the path to the folder that contains the source code. If not relative and thus not part of the workspace
     * then this folder needs to be added in Jenkins global configuration.
     *
     * @param sourceDirectory
     *         a folder containing the source code
     */
    @DataBoundSetter
    public void setSourceDirectory(final String sourceDirectory) {
        this.sourceDirectory = sourceDirectory;
    }

    /**
     * Returns whether the results for each configured static analysis result should be aggregated into a single result
     * or if every tool should get an individual result.
     *
     * @return {@code true}  if the results of each static analysis tool should be aggregated into a single result,
     *         {@code false} if every tool should get an individual result.
     */
    @SuppressWarnings("PMD.BooleanGetMethodName")
    public boolean getAggregatingResults() {
        return isAggregatingResults;
    }

    @DataBoundSetter
    public void setAggregatingResults(final boolean aggregatingResults) {
        isAggregatingResults = aggregatingResults;
    }

    /**
     * Returns whether SCM blaming should be disabled.
     *
     * @return {@code true} if SCM blaming should be disabled
     */
    @SuppressWarnings("PMD.BooleanGetMethodName")
    public boolean getBlameDisabled() {
        return isBlameDisabled;
    }

    @DataBoundSetter
    public void setBlameDisabled(final boolean blameDisabled) {
        isBlameDisabled = blameDisabled;
    }

    /**
     * Returns whether SCM blaming should be disabled.
     *
     * @return {@code true} if SCM blaming should be disabled
     */
    public boolean isSkipBlames() {
        return isBlameDisabled;
    }

    @DataBoundSetter
    public void setSkipBlames(final boolean skipBlames) {
        isBlameDisabled = skipBlames;
    }

    /**
     * Not used anymore.
     *
     * @return {@code true} if SCM forensics should be disabled
     * @deprecated Forensics will be automatically skipped if the Forensics recorder is not activated.
     */
    @SuppressWarnings("PMD.BooleanGetMethodName")
    @Deprecated
    public boolean getForensicsDisabled() {
        return isForensicsDisabled;
    }

    /**
     * Not used anymore.
     *
     * @param forensicsDisabled
     *         not used
     * @deprecated Forensics will be automatically skipped if the Forensics recorder is not activated.
     */
    @DataBoundSetter
    @Deprecated
    public void setForensicsDisabled(final boolean forensicsDisabled) {
        isForensicsDisabled = forensicsDisabled;
    }

    /**
     * Returns whether publishing checks should be skipped.
     *
     * @return {@code true} if publishing checks should be skipped, {@code false} otherwise
     */
    public boolean isSkipPublishingChecks() {
        return skipPublishingChecks;
    }

    @DataBoundSetter
    public void setSkipPublishingChecks(final boolean skipPublishingChecks) {
        this.skipPublishingChecks = skipPublishingChecks;
    }

    /**
     * Returns whether all issues should be published using the Checks API. If set to {@code false} only new issues will
     * be published.
     *
     * @return {@code true} if all issues should be published, {@code false} if only new issues should be published
     */
    public boolean isPublishAllIssues() {
        return publishAllIssues;
    }

    @DataBoundSetter
    public void setPublishAllIssues(final boolean publishAllIssues) {
        this.publishAllIssues = publishAllIssues;
    }

    /**
     * Determines whether to fail the build on errors during the step of recording issues.
     *
     * @param failOnError
     *         if {@code true} then the build will be failed on errors, {@code false} then errors are only reported in
     *         the UI
     */
    @DataBoundSetter
    @SuppressWarnings("unused") // Used by Stapler
    public void setFailOnError(final boolean failOnError) {
        this.failOnError = failOnError;
    }

    @SuppressWarnings({"PMD.BooleanGetMethodName", "unused"})
    public boolean getFailOnError() {
        return failOnError;
    }

    /**
     * Returns whether recording should be enabled for failed builds as well.
     *
     * @return {@code true}  if recording should be enabled for failed builds as well, {@code false} if recording is
     *         enabled for successful or unstable builds only
     */
    @SuppressWarnings("PMD.BooleanGetMethodName")
    public boolean getEnabledForFailure() {
        return isEnabledForFailure;
    }

    @DataBoundSetter
    public void setEnabledForFailure(final boolean enabledForFailure) {
        isEnabledForFailure = enabledForFailure;
    }

    /**
     * If {@code true}, then the result of the quality gate is ignored when selecting a reference build. This option is
     * disabled by default so a failing quality gate will be passed from build to build until the original reason for
     * the failure has been resolved.
     *
     * @param ignoreQualityGate
     *         if {@code true} then the result of the quality gate is ignored, otherwise only build with a successful
     *         quality gate are selected
     */
    @DataBoundSetter
    public void setIgnoreQualityGate(final boolean ignoreQualityGate) {
        this.ignoreQualityGate = ignoreQualityGate;
    }

    @SuppressWarnings("PMD.BooleanGetMethodName")
    public boolean getIgnoreQualityGate() {
        return ignoreQualityGate;
    }

    /**
     * If {@code true}, then only successful or unstable reference builds will be considered. This option is enabled by
     * default, since analysis results might be inaccurate if the build failed. If {@code false}, every build that
     * contains a static analysis result is considered, even if the build failed.
     *
     * @param ignoreFailedBuilds
     *         if {@code true} then a stable build is used as reference
     */
    @DataBoundSetter
    public void setIgnoreFailedBuilds(final boolean ignoreFailedBuilds) {
        this.ignoreFailedBuilds = ignoreFailedBuilds;
    }

    @SuppressWarnings("PMD.BooleanGetMethodName")
    public boolean getIgnoreFailedBuilds() {
        return ignoreFailedBuilds;
    }

    /**
     * Sets the reference job to get the results for the issue difference computation.
     *
     * @param referenceJobName
     *         the name of reference job
     */
    @DataBoundSetter
    public void setReferenceJobName(final String referenceJobName) {
        if (NO_REFERENCE_DEFINED.equals(referenceJobName)) {
            this.referenceJobName = StringUtils.EMPTY;
        }
        this.referenceJobName = referenceJobName;
    }

    /**
     * Returns the reference job to get the results for the issue difference computation. If the job is not defined,
     * then {@link #NO_REFERENCE_DEFINED} is returned.
     *
     * @return the name of reference job, or {@link #NO_REFERENCE_DEFINED} if undefined
     */
    public String getReferenceJobName() {
        if (StringUtils.isBlank(referenceJobName)) {
            return NO_REFERENCE_DEFINED;
        }
        return referenceJobName;
    }

    /**
     * Sets the reference build id to get the results for the issue difference computatation.
     *
     * @param referenceBuildId
     *         the build id of the reference job
     */
    public void setReferenceBuildId(final String referenceBuildId) {
        if (NO_REFERENCE_DEFINED.equals(referenceBuildId)) {
            this.referenceBuildId = StringUtils.EMPTY;
        }
        else {
            this.referenceBuildId = referenceBuildId;
        }
    }

    /**
     * Returns the reference build id to get the results for the issue difference computation.  If the build id not
     * defined, then {@link #NO_REFERENCE_DEFINED} is returned.
     *
     * @return the build id of the reference job, or {@link #NO_REFERENCE_DEFINED} if undefined.
     */
    public String getReferenceBuildId() {
        if (StringUtils.isBlank(referenceBuildId)) {
            return NO_REFERENCE_DEFINED;
        }
        return referenceBuildId;
    }

    public int getHealthy() {
        return healthy;
    }

    /**
     * Sets the healthy threshold, i.e. the number of issues when health is reported as 100%.
     *
     * @param healthy
     *         the number of issues when health is reported as 100%
     */
    @DataBoundSetter
    public void setHealthy(final int healthy) {
        this.healthy = healthy;
    }

    public int getUnhealthy() {
        return unhealthy;
    }

    /**
     * Sets the healthy threshold, i.e. the number of issues when health is reported as 0%.
     *
     * @param unhealthy
     *         the number of issues when health is reported as 0%
     */
    @DataBoundSetter
    public void setUnhealthy(final int unhealthy) {
        this.unhealthy = unhealthy;
    }

    @CheckForNull
    public String getMinimumSeverity() {
        return minimumSeverity.getName();
    }

    /**
     * Sets the type of the trend chart that should be shown on the job page.
     *
     * @param trendChartType
     *         the type of the trend chart to use
     */
    @DataBoundSetter
    public void setTrendChartType(final TrendChartType trendChartType) {
        this.trendChartType = trendChartType;
    }

    public TrendChartType getTrendChartType() {
        return trendChartType;
    }

    /**
     * Sets the minimum severity to consider when computing the health report. Issues with a severity less than this
     * value will be ignored.
     *
     * @param minimumSeverity
     *         the severity to consider
     */
    @DataBoundSetter
    public void setMinimumSeverity(final String minimumSeverity) {
        this.minimumSeverity = Severity.valueOf(minimumSeverity, Severity.WARNING_LOW);
    }

    public List<RegexpFilter> getFilters() {
        return new ArrayList<>(filters);
    }

    @DataBoundSetter
    public void setFilters(final List<RegexpFilter> filters) {
        this.filters = new ArrayList<>(filters);
    }

    public void setChecksInfo(@CheckForNull final ChecksInfo checksInfo) {
        this.checksInfo = checksInfo;
    }

    @Override
    public BuildStepMonitor getRequiredMonitorService() {
        return BuildStepMonitor.NONE;
    }

    @Override
    public Descriptor getDescriptor() {
        return (Descriptor) super.getDescriptor();
    }

    @Override
    public boolean perform(final AbstractBuild<?, ?> build, final Launcher launcher, final BuildListener listener)
            throws InterruptedException, IOException {
        FilePath workspace = build.getWorkspace();
        if (workspace == null) {
            throw new IOException("No workspace found for " + build);
        }

        perform(build, workspace, listener, new RunResultHandler(build));

        return true;
    }

    /**
     * Executes the build step. Used from {@link RecordIssuesStep} to provide a {@link StageResultHandler} that has
     * Pipeline-specific behavior.
     *
     * @param run
     *         the run of the pipeline or freestyle job
     * @param workspace
     *         workspace of the build
     * @param listener
     *         the logger
     * @param statusHandler
     *         reports the status for the build or for the stage
     */
    void perform(final Run<?, ?> run, final FilePath workspace, final TaskListener listener,
            final StageResultHandler statusHandler) throws InterruptedException, IOException {
        Result overallResult = run.getResult();
        if (isEnabledForFailure || overallResult == null || overallResult.isBetterOrEqualTo(Result.UNSTABLE)) {
            record(run, workspace, listener, statusHandler);
        }
        else {
            LogHandler logHandler = new LogHandler(listener, createLoggerPrefix());
            logHandler.log("Skipping execution of recorder since overall result is '%s'", overallResult);
        }
    }

    private String createLoggerPrefix() {
        return analysisTools.stream().map(Tool::getActualName).collect(Collectors.joining());
    }

    private void record(final Run<?, ?> run, final FilePath workspace, final TaskListener listener,
            final StageResultHandler statusHandler) throws IOException, InterruptedException {
        if (isAggregatingResults && analysisTools.size() > 1) {
            AnnotatedReport totalIssues = new AnnotatedReport(StringUtils.defaultIfEmpty(id, DEFAULT_ID));
            for (Tool tool : analysisTools) {
                totalIssues.add(scanWithTool(run, workspace, listener, tool), tool.getActualId());
            }
            String toolName = StringUtils.defaultIfEmpty(getName(), Messages.Tool_Default_Name());
            publishResult(run, listener, toolName, totalIssues, toolName, statusHandler);
        }
        else {
            for (Tool tool : analysisTools) {
                AnnotatedReport report = new AnnotatedReport(tool.getActualId());
                if (isAggregatingResults) {
                    report.logInfo("Ignoring 'aggregatingResults' and ID '%s' since only a single tool is defined.",
                            id);
                }
                report.add(scanWithTool(run, workspace, listener, tool));
                if (StringUtils.isNotBlank(id) || StringUtils.isNotBlank(name)) {
                    report.logInfo("Ignoring name='%s' and id='%s' when publishing non-aggregating reports",
                            name, id);
                }
                publishResult(run, listener, tool.getActualName(), report, getReportName(tool), statusHandler);
            }
        }
    }

    /**
     * Returns the name of the tool. If no name has been set, then an empty string is returned so that the default name
     * will be used.
     *
     * @param tool
     *         the tool
     *
     * @return the name
     */
    private String getReportName(final Tool tool) {
        if (StringUtils.isBlank(tool.getName())) {
            return StringUtils.EMPTY;
        }
        else {
            return tool.getActualName();
        }
    }

    private AnnotatedReport scanWithTool(final Run<?, ?> run, final FilePath workspace, final TaskListener listener,
            final Tool tool) throws IOException, InterruptedException {
        IssuesScanner issuesScanner = new IssuesScanner(tool, getFilters(), getSourceCodeCharset(),
                workspace, sourceDirectory, run,
                new FilePath(run.getRootDir()), listener, isBlameDisabled ? BlameMode.DISABLED : BlameMode.ENABLED);

        return issuesScanner.scan();
    }

    private Charset getSourceCodeCharset() {
        return getCharset(sourceCodeEncoding);
    }

    private Charset getCharset(final String encoding) {
        return new ModelValidation().getCharset(encoding);
    }

    /**
     * Publishes the results as {@link Action} in the job using an {@link IssuesPublisher}. Afterwards, all affected
     * files are copied to Jenkins' build folder so that they are available to show warnings in the UI.
     *
     * @param run
     *         the run
     * @param listener
     *         the listener
     * @param loggerName
     *         the name of the logger
     * @param report
     *         the analysis report to publish
     * @param reportName
     *         the name of the report (might be empty)
     * @param statusHandler
     *         the status handler to use
     */
    void publishResult(final Run<?, ?> run, final TaskListener listener, final String loggerName,
            final AnnotatedReport report, final String reportName, final StageResultHandler statusHandler) {
        QualityGateEvaluator qualityGate = new QualityGateEvaluator();
        if (qualityGates.isEmpty()) {
            qualityGates.addAll(QualityGate.map(thresholds));
        }
        qualityGate.addAll(qualityGates);
        IssuesPublisher publisher = new IssuesPublisher(run, report,
                new HealthDescriptor(healthy, unhealthy, minimumSeverity), qualityGate,
                reportName, getReferenceJobName(), getReferenceBuildId(), ignoreQualityGate, ignoreFailedBuilds,
                getSourceCodeCharset(),
                new LogHandler(listener, loggerName, report.getReport()), statusHandler, failOnError);
        ResultAction action = publisher.attachAction(trendChartType);

        if (!skipPublishingChecks) {
<<<<<<< HEAD
            WarningChecksPublisher checksPublisher = new WarningChecksPublisher(action, listener);
            checksPublisher.publishChecks(
                    isPublishAllIssues() ? AnnotationScope.PUBLISH_ALL_ISSUES : AnnotationScope.PUBLISH_NEW_ISSUES);
=======
            WarningChecksPublisher checksPublisher = new WarningChecksPublisher(action, listener, checksInfo);
            checksPublisher.publishChecks();
>>>>>>> f641419e
        }
    }

    /**
     * Not used anymore.
     *
     * @deprecated replaced by {@link #getQualityGates()}
     */
    @Deprecated
    private final transient io.jenkins.plugins.analysis.core.util.Thresholds thresholds = new io.jenkins.plugins.analysis.core.util.Thresholds(); // replaced by qualityGates

    /**
     * Sets the quality gate.
     *
     * @param size
     *         number of issues
     *
     * @deprecated replaced by {@link IssuesRecorder#addQualityGate(int, QualityGate.QualityGateType,
     *         QualityGate.QualityGateResult)}
     */
    @Deprecated
    @DataBoundSetter
    public void setUnstableTotalAll(final int size) {
        addQualityGate(size, QualityGateType.TOTAL, QualityGateResult.UNSTABLE);
    }

    /**
     * Gets the quality gate.
     *
     * @return 0
     * @deprecated replaced by {@link IssuesRecorder#getQualityGates()}
     */
    @Deprecated
    public int getUnstableTotalAll() {
        return 0;
    }

    /**
     * Sets the quality gate.
     *
     * @param size
     *         number of issues
     *
     * @deprecated replaced by {@link IssuesRecorder#addQualityGate(int, QualityGate.QualityGateType,
     *         QualityGate.QualityGateResult)}
     */
    @Deprecated
    @DataBoundSetter
    public void setUnstableTotalHigh(final int size) {
        addQualityGate(size, QualityGateType.TOTAL_HIGH, QualityGateResult.UNSTABLE);
    }

    /**
     * Gets the quality gate.
     *
     * @return 0
     * @deprecated replaced by {@link IssuesRecorder#getQualityGates()}
     */
    @Deprecated
    public int getUnstableTotalHigh() {
        return 0;
    }

    /**
     * Sets the quality gate.
     *
     * @param size
     *         number of issues
     *
     * @deprecated replaced by {@link IssuesRecorder#addQualityGate(int, QualityGate.QualityGateType,
     *         QualityGate.QualityGateResult)}
     */
    @Deprecated
    @DataBoundSetter
    public void setUnstableNewAll(final int size) {
        addQualityGate(size, QualityGateType.NEW, QualityGateResult.UNSTABLE);
    }

    /**
     * Gets the quality gate.
     *
     * @return 0
     * @deprecated replaced by {@link IssuesRecorder#getQualityGates()}
     */
    @Deprecated
    public int getUnstableNewAll() {
        return 0;
    }

    /**
     * Sets the quality gate.
     *
     * @param size
     *         number of issues
     *
     * @deprecated replaced by {@link IssuesRecorder#addQualityGate(int, QualityGate.QualityGateType,
     *         QualityGate.QualityGateResult)}
     */
    @Deprecated
    @DataBoundSetter
    public void setUnstableTotalNormal(final int size) {
        addQualityGate(size, QualityGateType.TOTAL_NORMAL, QualityGateResult.UNSTABLE);
    }

    /**
     * Gets the quality gate.
     *
     * @return 0
     * @deprecated replaced by {@link IssuesRecorder#getQualityGates()}
     */
    @Deprecated
    public int getUnstableTotalNormal() {
        return 0;
    }

    /**
     * Sets the quality gate.
     *
     * @param size
     *         number of issues
     *
     * @deprecated replaced by {@link IssuesRecorder#addQualityGate(int, QualityGate.QualityGateType,
     *         QualityGate.QualityGateResult)}
     */
    @Deprecated
    @DataBoundSetter
    public void setUnstableTotalLow(final int size) {
        addQualityGate(size, QualityGateType.TOTAL_LOW, QualityGateResult.UNSTABLE);
    }

    /**
     * Gets the quality gate.
     *
     * @return 0
     * @deprecated replaced by {@link IssuesRecorder#getQualityGates()}
     */
    @Deprecated
    public int getUnstableTotalLow() {
        return 0;
    }

    /**
     * Sets the quality gate.
     *
     * @param size
     *         number of issues
     *
     * @deprecated replaced by {@link IssuesRecorder#addQualityGate(int, QualityGate.QualityGateType,
     *         QualityGate.QualityGateResult)}
     */
    @Deprecated
    @DataBoundSetter
    public void setUnstableNewHigh(final int size) {
        addQualityGate(size, QualityGateType.NEW_HIGH, QualityGateResult.UNSTABLE);
    }

    /**
     * Gets the quality gate.
     *
     * @return 0
     * @deprecated replaced by {@link IssuesRecorder#getQualityGates()}
     */
    @Deprecated
    public int getUnstableNewHigh() {
        return 0;
    }

    /**
     * Sets the quality gate.
     *
     * @param size
     *         number of issues
     *
     * @deprecated replaced by {@link IssuesRecorder#addQualityGate(int, QualityGate.QualityGateType,
     *         QualityGate.QualityGateResult)}
     */
    @Deprecated
    @DataBoundSetter
    public void setUnstableNewNormal(final int size) {
        addQualityGate(size, QualityGateType.NEW_NORMAL, QualityGateResult.UNSTABLE);
    }

    /**
     * Gets the quality gate.
     *
     * @return 0
     * @deprecated replaced by {@link IssuesRecorder#getQualityGates()}
     */
    @Deprecated
    public int getUnstableNewNormal() {
        return 0;
    }

    /**
     * Sets the quality gate.
     *
     * @param size
     *         number of issues
     *
     * @deprecated replaced by {@link IssuesRecorder#addQualityGate(int, QualityGate.QualityGateType,
     *         QualityGate.QualityGateResult)}
     */
    @Deprecated
    @DataBoundSetter
    public void setUnstableNewLow(final int size) {
        addQualityGate(size, QualityGateType.NEW_LOW, QualityGateResult.UNSTABLE);
    }

    /**
     * Gets the quality gate.
     *
     * @return 0
     * @deprecated replaced by {@link IssuesRecorder#getQualityGates()}
     */
    @Deprecated
    public int getUnstableNewLow() {
        return 0;
    }

    /**
     * Sets the quality gate.
     *
     * @param size
     *         number of issues
     *
     * @deprecated replaced by {@link IssuesRecorder#addQualityGate(int, QualityGate.QualityGateType,
     *         QualityGate.QualityGateResult)}
     */
    @Deprecated
    @DataBoundSetter
    public void setFailedTotalAll(final int size) {
        addQualityGate(size, QualityGateType.TOTAL, QualityGateResult.FAILURE);
    }

    /**
     * Gets the quality gate.
     *
     * @return 0
     * @deprecated replaced by {@link IssuesRecorder#getQualityGates()}
     */
    @Deprecated
    public int getFailedTotalAll() {
        return 0;
    }

    /**
     * Sets the quality gate.
     *
     * @param size
     *         number of issues
     *
     * @deprecated replaced by {@link IssuesRecorder#addQualityGate(int, QualityGate.QualityGateType,
     *         QualityGate.QualityGateResult)}
     */
    @Deprecated
    @DataBoundSetter
    public void setFailedTotalHigh(final int size) {
        addQualityGate(size, QualityGateType.TOTAL_HIGH, QualityGateResult.FAILURE);
    }

    /**
     * Gets the quality gate.
     *
     * @return 0
     * @deprecated replaced by {@link IssuesRecorder#getQualityGates()}
     */
    @Deprecated
    public int getFailedTotalHigh() {
        return 0;
    }

    /**
     * Sets the quality gate.
     *
     * @param size
     *         number of issues
     *
     * @deprecated replaced by {@link IssuesRecorder#addQualityGate(int, QualityGate.QualityGateType,
     *         QualityGate.QualityGateResult)}
     */
    @Deprecated
    @DataBoundSetter
    public void setFailedTotalNormal(final int size) {
        addQualityGate(size, QualityGateType.TOTAL_NORMAL, QualityGateResult.FAILURE);
    }

    /**
     * Gets the quality gate.
     *
     * @return 0
     * @deprecated replaced by {@link IssuesRecorder#getQualityGates()}
     */
    @Deprecated
    public int getFailedTotalNormal() {
        return 0;
    }

    /**
     * Sets the quality gate.
     *
     * @param size
     *         number of issues
     *
     * @deprecated replaced by {@link IssuesRecorder#addQualityGate(int, QualityGate.QualityGateType,
     *         QualityGate.QualityGateResult)}
     */
    @Deprecated
    @DataBoundSetter
    public void setFailedTotalLow(final int size) {
        addQualityGate(size, QualityGateType.TOTAL_LOW, QualityGateResult.FAILURE);
    }

    /**
     * Gets the quality gate.
     *
     * @return 0
     * @deprecated replaced by {@link IssuesRecorder#getQualityGates()}
     */
    @Deprecated
    public int getFailedTotalLow() {
        return 0;
    }

    /**
     * Sets the quality gate.
     *
     * @param size
     *         number of issues
     *
     * @deprecated replaced by {@link IssuesRecorder#addQualityGate(int, QualityGate.QualityGateType,
     *         QualityGate.QualityGateResult)}
     */
    @Deprecated
    @DataBoundSetter
    public void setFailedNewAll(final int size) {
        addQualityGate(size, QualityGateType.NEW, QualityGateResult.FAILURE);
    }

    /**
     * Gets the quality gate.
     *
     * @return 0
     * @deprecated replaced by {@link IssuesRecorder#getQualityGates()}
     */
    @Deprecated
    public int getFailedNewAll() {
        return 0;
    }

    /**
     * Sets the quality gate.
     *
     * @param size
     *         number of issues
     *
     * @deprecated replaced by {@link IssuesRecorder#addQualityGate(int, QualityGate.QualityGateType,
     *         QualityGate.QualityGateResult)}
     */
    @Deprecated
    @DataBoundSetter
    public void setFailedNewHigh(final int size) {
        addQualityGate(size, QualityGateType.NEW_HIGH, QualityGateResult.FAILURE);
    }

    /**
     * Gets the quality gate.
     *
     * @return 0
     * @deprecated replaced by {@link IssuesRecorder#getQualityGates()}
     */
    @Deprecated
    public int getFailedNewHigh() {
        return 0;
    }

    /**
     * Sets the quality gate.
     *
     * @param size
     *         number of issues
     *
     * @deprecated replaced by {@link IssuesRecorder#addQualityGate(int, QualityGate.QualityGateType,
     *         QualityGate.QualityGateResult)}
     */
    @Deprecated
    @DataBoundSetter
    public void setFailedNewNormal(final int size) {
        addQualityGate(size, QualityGateType.NEW_NORMAL, QualityGateResult.FAILURE);
    }

    /**
     * Gets the quality gate.
     *
     * @return 0
     * @deprecated replaced by {@link IssuesRecorder#getQualityGates()}
     */
    @Deprecated
    public int getFailedNewNormal() {
        return 0;
    }

    /**
     * Sets the quality gate.
     *
     * @param size
     *         number of issues
     *
     * @deprecated replaced by {@link IssuesRecorder#addQualityGate(int, QualityGate.QualityGateType,
     *         QualityGate.QualityGateResult)}
     */
    @Deprecated
    @DataBoundSetter
    public void setFailedNewLow(final int size) {
        addQualityGate(size, QualityGateType.NEW_LOW, QualityGateResult.FAILURE);
    }

    /**
     * Gets the quality gate.
     *
     * @return 0
     * @deprecated replaced by {@link IssuesRecorder#getQualityGates()}
     */
    @Deprecated
    public int getFailedNewLow() {
        return 0;
    }

    /**
     * Descriptor for this step: defines the context and the UI elements.
     */
    @Extension
    @Symbol("recordIssues")
    @SuppressWarnings("unused") // most methods are used by the corresponding jelly view
    public static class Descriptor extends BuildStepDescriptor<Publisher> {

        private static final JenkinsFacade JENKINS = new JenkinsFacade();

        /** Retain backward compatibility. */
        @Initializer(before = InitMilestone.PLUGINS_STARTED)
        public static void addAliases() {
            Run.XSTREAM2.addCompatibilityAlias("io.jenkins.plugins.analysis.core.views.ResultAction",
                    ResultAction.class);
        }

        private final ModelValidation model = new ModelValidation();

        @NonNull
        @Override
        public String getDisplayName() {
            return Messages.ScanAndPublishIssues_DisplayName();
        }

        @Override
        public boolean isApplicable(final Class<? extends AbstractProject> jobType) {
            return true;
        }

        /**
         * Performs on-the-fly validation of the ID.
         *
         * @param id
         *         the ID of the tool
         *
         * @return the validation result
         */
        @POST
        public FormValidation doCheckId(@QueryParameter final String id) {
            if (!JENKINS.hasPermission(Item.CONFIGURE)) {
                return FormValidation.ok();
            }

            return model.validateId(id);
        }

        /**
         * Returns a model with all available charsets.
         *
         * @return a model with all available charsets
         */
        @POST
        public ComboBoxModel doFillSourceCodeEncodingItems() {
            if (JENKINS.hasPermission(Item.CONFIGURE)) {
                return model.getAllCharsets();
            }
            return new ComboBoxModel();
        }

        /**
         * Returns a model with all available severity filters.
         *
         * @return a model with all available severity filters
         */
        @POST
        public ListBoxModel doFillMinimumSeverityItems() {
            if (JENKINS.hasPermission(Item.CONFIGURE)) {
                return model.getAllSeverityFilters();
            }
            return new ListBoxModel();
        }

        /**
         * Performs on-the-fly validation of the character encoding.
         *
         * @param reportEncoding
         *         the character encoding
         *
         * @return the validation result
         */
        @POST
        public FormValidation doCheckReportEncoding(@QueryParameter final String reportEncoding) {
            if (!JENKINS.hasPermission(Item.CONFIGURE)) {
                return FormValidation.ok();
            }

            return model.validateCharset(reportEncoding);
        }

        /**
         * Performs on-the-fly validation on the character encoding.
         *
         * @param sourceCodeEncoding
         *         the character encoding
         *
         * @return the validation result
         */
        @POST
        public FormValidation doCheckSourceCodeEncoding(@QueryParameter final String sourceCodeEncoding) {
            if (!JENKINS.hasPermission(Item.CONFIGURE)) {
                return FormValidation.ok();
            }

            return model.validateCharset(sourceCodeEncoding);
        }

        /**
         * Performs on-the-fly validation of the health report thresholds.
         *
         * @param healthy
         *         the healthy threshold
         * @param unhealthy
         *         the unhealthy threshold
         *
         * @return the validation result
         */
        @POST
        public FormValidation doCheckHealthy(@QueryParameter final int healthy, @QueryParameter final int unhealthy) {
            if (!JENKINS.hasPermission(Item.CONFIGURE)) {
                return FormValidation.ok();
            }
            return model.validateHealthy(healthy, unhealthy);
        }

        /**
         * Performs on-the-fly validation of the health report thresholds.
         *
         * @param healthy
         *         the healthy threshold
         * @param unhealthy
         *         the unhealthy threshold
         *
         * @return the validation result
         */
        @POST
        public FormValidation doCheckUnhealthy(@QueryParameter final int healthy, @QueryParameter final int unhealthy) {
            if (!JENKINS.hasPermission(Item.CONFIGURE)) {
                return FormValidation.ok();
            }
            return model.validateUnhealthy(healthy, unhealthy);
        }

        /**
         * Returns a model with all aggregation trend chart positions.
         *
         * @return a model with all  aggregation trend chart positions
         */
        @POST
        public ListBoxModel doFillTrendChartTypeItems() {
            if (JENKINS.hasPermission(Item.CONFIGURE)) {
                return model.getAllTrendChartTypes();
            }
            return new ListBoxModel();
        }

        /**
         * Performs on-the-fly validation on the source code directory.
         *
         * @param project
         *         the project
         * @param sourceDirectory
         *         the file pattern
         *
         * @return the validation result
         */
        @POST
        public FormValidation doCheckSourceDirectory(@AncestorInPath final AbstractProject<?, ?> project,
                @QueryParameter final String sourceDirectory) {
            if (!JENKINS.hasPermission(Item.CONFIGURE)) {
                return FormValidation.ok();
            }

            return model.doCheckSourceDirectory(project, sourceDirectory);
        }
    }
}<|MERGE_RESOLUTION|>--- conflicted
+++ resolved
@@ -776,14 +776,9 @@
         ResultAction action = publisher.attachAction(trendChartType);
 
         if (!skipPublishingChecks) {
-<<<<<<< HEAD
-            WarningChecksPublisher checksPublisher = new WarningChecksPublisher(action, listener);
+            WarningChecksPublisher checksPublisher = new WarningChecksPublisher(action, listener, checksInfo);
             checksPublisher.publishChecks(
                     isPublishAllIssues() ? AnnotationScope.PUBLISH_ALL_ISSUES : AnnotationScope.PUBLISH_NEW_ISSUES);
-=======
-            WarningChecksPublisher checksPublisher = new WarningChecksPublisher(action, listener, checksInfo);
-            checksPublisher.publishChecks();
->>>>>>> f641419e
         }
     }
 
