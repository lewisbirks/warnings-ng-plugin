package io.jenkins.plugins.analysis.core.model;

import java.util.Locale;
import java.util.function.Function;

import org.apache.commons.lang3.StringUtils;

import edu.hm.hafner.analysis.Issue;
import edu.hm.hafner.analysis.Report;
import edu.hm.hafner.util.Generated;
import edu.hm.hafner.util.VisibleForTesting;
import edu.umd.cs.findbugs.annotations.CheckForNull;

import org.jvnet.localizer.Localizable;
import hudson.model.Job;
import hudson.model.Run;

import static j2html.TagCreator.*;

/**
 * A generic label provider for static analysis results. Creates pre-defined labels that are parameterized with a string
 * placeholder, that will be replaced with the actual name of the static analysis tool. Moreover, such a default label
 * provider decorates the links and summary boxes with the default icon of the warnings plug-in.
 *
 * @author Ullrich Hafner
 */
public class StaticAnalysisLabelProvider implements DescriptionProvider {
    /** Default icon for all tools. */
    @VisibleForTesting
    public static final String ANALYSIS_SVG_ICON = "symbol-solid/triangle-exclamation plugin-font-awesome-api";

    /** Provides an empty description. */
    protected static final DescriptionProvider EMPTY_DESCRIPTION = Issue::getDescription;

    private final String id;
    @CheckForNull
    private String name;
    private final DescriptionProvider descriptionProvider;

    /**
     * Creates a new {@link StaticAnalysisLabelProvider} with the specified ID.
     *
     * @param id
     *         the ID
     */
    @VisibleForTesting
    StaticAnalysisLabelProvider(final String id) {
        this(id, StringUtils.EMPTY, EMPTY_DESCRIPTION);
    }

    /**
     * Creates a new {@link StaticAnalysisLabelProvider} with the specified ID.
     *
     * @param id
     *         the ID
     * @param name
     *         the name of the static analysis tool
     */
    public StaticAnalysisLabelProvider(final String id, @CheckForNull final String name) {
        this(id, name, EMPTY_DESCRIPTION);
    }

    /**
     * Creates a new {@link StaticAnalysisLabelProvider} with the specified ID.
     *
     * @param id
     *         the ID
     * @param name
     *         the name of the static analysis tool
     * @param descriptionProvider
     *         provides additional descriptions for an issue
     */
    public StaticAnalysisLabelProvider(final String id, @CheckForNull final String name,
            final DescriptionProvider descriptionProvider) {
        this.id = id;
        this.descriptionProvider = descriptionProvider;

        changeName(name);
    }

    private void changeName(final String originalName) {
        if (StringUtils.isNotBlank(originalName) && !"-".equals(originalName)) { // don't overwrite with empty or -
            name = originalName;
        }
    }

    /**
     * Returns the model for the issues details table.
     *
     * @param build
     *         the build of the results
     * @param url
     *         the URL of the results
     * @param report
     *         the report to show
     *
     * @return the table model
     */
    public DetailsTableModel getIssuesModel(final Run<?, ?> build, final String url, final Report report) {
        return new IssuesModel(report, getFileNameRenderer(build), getAgeBuilder(build, url), this);
    }

    /**
     * Creates a {@link DefaultAgeBuilder} for the specified run and url.
     *
     * @param owner
     *         the run to get the age from
     * @param url
     *         the url to the results
     *
     * @return the age builder
     */
    protected DefaultAgeBuilder getAgeBuilder(final Run<?, ?> owner, final String url) {
        return new DefaultAgeBuilder(owner.getNumber(), url, owner.getParent());
    }

    /**
     * Creates a {@link FileNameRenderer} for the specified run.
     *
     * @param owner
     *         the run to get the file names for
     *
     * @return the age builder
     */
    protected FileNameRenderer getFileNameRenderer(final Run<?, ?> owner) {
        return new FileNameRenderer(owner);
    }

    @VisibleForTesting
    String getDefaultName() {
        return Messages.Tool_Default_Name();
    }

    /**
     * Returns the ID of the tool.
     *
     * @return the ID
     */
    public String getId() {
        return id;
    }

    /**
     * Returns the human-readable name of the tool. If the name has not been set, then the default name is returned.
     *
     * @return the name
     */
    public String getName() {
        if (StringUtils.isNotBlank(name)) {
            return name;
        }
        return getDefaultName();
    }

    /**
     * Sets the human-readable name of the tool.
     *
     * @param name
     *         the name of the tool
     *
     * @return the name
     */
    public StaticAnalysisLabelProvider setName(@CheckForNull final String name) {
        changeName(name);

        return this;
    }

    @Override
    @Generated
    public String toString() {
        return String.format("%s: %s", getId(), getName());
    }

    /**
     * Returns the name of the link to the results.
     *
     * @return the name of the side panel link
     */
    public String getLinkName() {
<<<<<<< HEAD
=======
        return getRawLinkName();
    }

    /**
     * Returns the name of the link to the results.
     *
     * @return the name of the side panel link
     * @deprecated use {@link #getLinkName()}
     */
    @Deprecated
    @Generated
    public String getRawLinkName() {
>>>>>>> b7886a5d
        if (StringUtils.isNotBlank(name)) {
            return Messages.Tool_Link_Name(name);
        }
        return Messages.Tool_Link_Name(getDefaultName());
    }

    /**
     * Returns the legend for the trend chart in the project overview.
     *
     * @return the legend of the trend chart
     */
    public String getTrendName() {
        return Messages.Tool_Trend_Name(getName());
    }

    /**
     * Returns the absolute URL to the small icon for the tool.
     *
     * @return absolute URL
     */
    public String getSmallIconUrl() {
        return ANALYSIS_SVG_ICON;
    }

    /**
     * Returns the absolute URL to the large icon for the tool.
     *
     * @return absolute URL
     */
    public String getLargeIconUrl() {
        return ANALYSIS_SVG_ICON;
    }

    /**
     * Returns a short description describing the total number of issues.
     *
     * @param numberOfItems
     *         the number of issues to report
     *
     * @return the description
     */
    public String getToolTip(final int numberOfItems) {
        return getToolTipLocalizable(numberOfItems).toString();
    }

    /**
     * Returns a short description describing the total number of issues.
     *
     * @param numberOfItems
     *         the number of issues to report
     *
     * @return the description
     */
    Localizable getToolTipLocalizable(final int numberOfItems) {
        return new CompositeLocalizable(getName(), createToolTipSuffix(numberOfItems));
    }

    @SuppressWarnings("PMD.AvoidLiteralsInIfCondition")
    private Localizable createToolTipSuffix(final int numberOfItems) {
        if (numberOfItems == 0) {
            return Messages._Tool_NoIssues();
        }
        if (numberOfItems == 1) {
            return Messages._Tool_OneIssue();
        }
        return Messages._Tool_MultipleIssues(numberOfItems);
    }

    @Override
    public String getDescription(final Issue issue) {
        return descriptionProvider.getDescription(issue);
    }

    /**
     * Returns an additional description of the specified issue that will be shown with the source code.
     *
     * @param build
     *         the current build
     * @param issue
     *         the issue
     *
     * @return the additional description
     */
    public String getSourceCodeDescription(final Run<?, ?> build, final Issue issue) {
        return getDescription(issue);
    }

    /**
     * Functional interface that maps the age of a build from an integer value to a String value.
     */
    public interface AgeBuilder extends Function<Integer, String> {
        // no new methods
    }

    /**
     * Computes the age of a build as a hyperlink.
     */
    @SuppressWarnings("DeprecatedIsStillUsed")
    public static class DefaultAgeBuilder implements AgeBuilder {
        private final int currentBuildNumber;
        private final String resultUrl;
        @CheckForNull
        private Job<?, ?> owner;

        /**
         * Creates a new instance of {@link DefaultAgeBuilder}.
         *
         * @param currentBuildNumber
         *         number of the current build
         * @param resultUrl
         *         URL to the results
         * @deprecated use {@link #DefaultAgeBuilder(int, String, Job)}
         */
        @Deprecated
        public DefaultAgeBuilder(final int currentBuildNumber, final String resultUrl) {
            this.currentBuildNumber = currentBuildNumber;
            this.resultUrl = resultUrl;
        }

        /**
         * Creates a new instance of {@link DefaultAgeBuilder}.
         *
         * @param currentBuildNumber
         *         number of the current build
         * @param resultUrl
         *         URL to the results
         * @param job
         *         the job
         */
        public DefaultAgeBuilder(final int currentBuildNumber, final String resultUrl, final Job<?, ?> job) {
            this(currentBuildNumber, resultUrl);

            this.owner = job;
        }

        @Override
        public String apply(final Integer referenceBuild) {
            if (referenceBuild >= currentBuildNumber) {
                return "1"; // fallback
            }
            var referenceBuildId = String.valueOf(referenceBuild);
            if (owner != null && owner.getBuild(referenceBuildId) == null) {
                return computeAge(referenceBuild); // plain link
            }
            else {
                String cleanUrl = StringUtils.stripEnd(resultUrl, "/");
                int subDetailsCount = StringUtils.countMatches(cleanUrl, "/");
                String backward = StringUtils.repeat("../", subDetailsCount + 2);
                String detailsUrl = StringUtils.substringBefore(cleanUrl, "/");

                String url = String.format("%s%d/%s", backward, referenceBuild, detailsUrl);
                return a(computeAge(referenceBuild))
                        .withHref(StringUtils.stripEnd(url, "/")).render();
            }
        }

        private String computeAge(final int buildNumber) {
            return String.valueOf(currentBuildNumber - buildNumber + 1);
        }
    }

    /**
     * Creates a {@link Localizable} that is composed of a prefix and suffix.
     */
    static class CompositeLocalizable extends Localizable {
        private static final long serialVersionUID = 2819361593374249688L;

        private final String prefix;
        private final Localizable suffix;

        CompositeLocalizable(final String prefix, final Localizable suffix) {
            super(null, suffix.getKey());
            this.prefix = prefix;
            this.suffix = suffix;
        }

        @Override
        public String toString(final Locale locale) {
            return String.format("%s: %s", prefix, suffix);
        }
    }
}<|MERGE_RESOLUTION|>--- conflicted
+++ resolved
@@ -178,21 +178,6 @@
      * @return the name of the side panel link
      */
     public String getLinkName() {
-<<<<<<< HEAD
-=======
-        return getRawLinkName();
-    }
-
-    /**
-     * Returns the name of the link to the results.
-     *
-     * @return the name of the side panel link
-     * @deprecated use {@link #getLinkName()}
-     */
-    @Deprecated
-    @Generated
-    public String getRawLinkName() {
->>>>>>> b7886a5d
         if (StringUtils.isNotBlank(name)) {
             return Messages.Tool_Link_Name(name);
         }
