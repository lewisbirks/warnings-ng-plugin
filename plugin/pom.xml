<project xmlns="http://maven.apache.org/POM/4.0.0" xmlns:xsi="http://www.w3.org/2001/XMLSchema-instance" xsi:schemaLocation="http://maven.apache.org/POM/4.0.0 http://maven.apache.org/maven-v4_0_0.xsd">
  <modelVersion>4.0.0</modelVersion>

  <parent>
    <groupId>org.jvnet.hudson.plugins</groupId>
    <artifactId>analysis-pom</artifactId>
    <version>4.2.1</version>
    <relativePath />
  </parent>

  <groupId>io.jenkins.plugins</groupId>
  <artifactId>warnings-ng</artifactId>
  <packaging>hpi</packaging>
  <name>Warnings Next Generation Plugin</name>
  <version>${revision}${changelist}</version>

  <description>Jenkins Warnings Next Generation plugin collects compiler warnings or issues reported by static
    analysis tools and visualizes the results. It has built-in support for numerous static analysis tools
    (including several compilers), see the list of supported report formats.
  </description>
  <url>https://github.com/jenkinsci/warnings-ng-plugin</url>

  <properties>
<<<<<<< HEAD
    <revision>8.5.0</revision>
=======
    <revision>8.4.3</revision>
>>>>>>> 0592602e
    <changelist>-SNAPSHOT</changelist>

    <module.name>${project.groupId}.warnings.ng</module.name>

<<<<<<< HEAD
    <analysis-model-api.version>8.3.1</analysis-model-api.version>
    <analysis-model-tests.version>${analysis-model-api.version}</analysis-model-tests.version>
    <forensics-api-plugin.version>0.8.0-rc613.886cb1cc8afe</forensics-api-plugin.version>
=======
    <analysis-model-api.version>9.0.0</analysis-model-api.version>
    <analysis-model-tests.version>${analysis-model-api.version}</analysis-model-tests.version>
    <forensics-api-plugin.version>0.7.0</forensics-api-plugin.version>
>>>>>>> 0592602e
    <plugin-util-api.version>1.2.5</plugin-util-api.version>

    <font-awesome-api.version>5.14.0-1</font-awesome-api.version>
    <jquery3-api.version>3.5.1-1</jquery3-api.version>
    <bootstrap4-api.version>4.5.2-1</bootstrap4-api.version>
    <data-tables-api.version>1.10.21-2</data-tables-api.version>
    <echarts-api.version>4.8.0-2</echarts-api.version>

    <commons.lang.version>3.11</commons.lang.version>
    <commons.io.version>2.7</commons.io.version>
    <commons.digester.version>2.1</commons.digester.version>
    <commons.digester3.version>3.2</commons.digester3.version>
    <commons.text.version>1.9</commons.text.version>
    <eclipse-collections.version>9.2.0</eclipse-collections.version>
    <j2html.version>1.4.0</j2html.version>

    <json.version>20200518</json.version>
    <jackson2-api.version>2.11.1</jackson2-api.version>

    <pmd.version>6.26.0</pmd.version>

    <!-- Test Library Dependencies Versions -->
    <xmlunit.version>2.7.0</xmlunit.version>
    <jsoup.version>1.13.1</jsoup.version>
    <json-smart.version>2.3</json-smart.version>
    <jmh.version>1.25.2</jmh.version>

    <!-- Jenkins Plug-in Dependencies Versions -->
    <token-macro.version>2.12</token-macro.version>
    <jenkins-maven-plugin.version>3.1.2</jenkins-maven-plugin.version>
    <matrix-project.version>1.14</matrix-project.version>
    <junit-plugin.version>1.24</junit-plugin.version>
    <structs.version>1.20</structs.version>
    <antisamy-markup-formatter.version>2.1</antisamy-markup-formatter.version>
    <dashboard-view.version>2.9.4</dashboard-view.version>
    <script-security.version>1.62</script-security.version>
    <httpcomponents-client.version>4.5.10-2.0</httpcomponents-client.version>
    <configuration-as-code.version>1.36</configuration-as-code.version>
    <job-dsl.version>1.76</job-dsl.version>
    <envinject.version>2.1.6</envinject.version>
    <flexible-publish.version>0.15.2</flexible-publish.version>
    <pipeline-stage-step.version>2.3</pipeline-stage-step.version>
    <docker-fixtures.version>1.10</docker-fixtures.version>
    <jdk-tool.version>1.2</jdk-tool.version>
    <workflow-support.version>3.3</workflow-support.version>
    <pipeline-model-definition.version>1.2</pipeline-model-definition.version>
    <form-element-path.version>1.8</form-element-path.version>
    <folder.version>6.14</folder.version>
    <scm-api.version>2.6.3</scm-api.version>
    <checks-api.version>0.2.3</checks-api.version>

    <!-- Maven Surefire ArgLine -->
    <argLine>-Djava.awt.headless=true -Xmx1024m</argLine>

    <useBeta>true</useBeta>
  </properties>

  <licenses>
    <license>
      <name>MIT license</name>
      <comments>All source code is under the MIT license.</comments>
    </license>
  </licenses>

  <developers>
    <developer>
      <name>Ullrich Hafner</name>
      <id>uhafner</id>
      <email>ullrich.hafner@gmail.com</email>
    </developer>
  </developers>

  <dependencyManagement>
    <dependencies>
      <dependency>
        <groupId>org.codehaus.groovy</groupId>
        <artifactId>groovy-all</artifactId>
        <version>2.4.20</version>
      </dependency>
      <dependency>
        <groupId>commons-net</groupId>
        <artifactId>commons-net</artifactId>
        <version>3.7</version>
      </dependency>
      <dependency>
        <groupId>io.jenkins.plugins</groupId>
        <artifactId>code-coverage-api</artifactId>
        <version>1.2.0</version>
      </dependency>
      <dependency>
        <groupId>edu.hm.hafner</groupId>
        <artifactId>codingstyle</artifactId>
<<<<<<< HEAD
        <version>1.4.0</version>
=======
        <version>1.5.0</version>
>>>>>>> 0592602e
      </dependency>
    </dependencies>
  </dependencyManagement>

  <dependencies>

    <!-- Project Library Dependencies -->
    <dependency>
      <groupId>org.eclipse.collections</groupId>
      <artifactId>eclipse-collections-api</artifactId>
      <version>${eclipse-collections.version}</version>
    </dependency>
    <dependency>
      <groupId>org.eclipse.collections</groupId>
      <artifactId>eclipse-collections</artifactId>
      <version>${eclipse-collections.version}</version>
    </dependency>
    <dependency>
      <groupId>org.apache.commons</groupId>
      <artifactId>commons-lang3</artifactId>
      <version>${commons.lang.version}</version>
    </dependency>
    <dependency>
      <groupId>commons-io</groupId>
      <artifactId>commons-io</artifactId>
      <version>${commons.io.version}</version>
    </dependency>
    <dependency>
      <groupId>org.apache.commons</groupId>
      <artifactId>commons-digester3</artifactId>
      <version>${commons.digester3.version}</version>
      <exclusions>
        <exclusion>
          <artifactId>asm</artifactId>
          <groupId>asm</groupId>
        </exclusion>
      </exclusions>
    </dependency>
    <dependency>
      <groupId>org.apache.commons</groupId>
      <artifactId>commons-text</artifactId>
      <version>${commons.text.version}</version>
    </dependency>
    <dependency>
      <groupId>com.j2html</groupId>
      <artifactId>j2html</artifactId>
      <version>${j2html.version}</version>
    </dependency>
    <dependency>
      <groupId>net.minidev</groupId>
      <artifactId>json-smart</artifactId>
      <version>${json-smart.version}</version>
    </dependency>
    <dependency>
      <groupId>org.jsoup</groupId>
      <artifactId>jsoup</artifactId>
      <version>${jsoup.version}</version>
    </dependency>

    <!-- PMD Messages -->
    <dependency>
      <groupId>net.sourceforge.pmd</groupId>
      <artifactId>pmd-core</artifactId>
      <version>${pmd.version}</version>
      <exclusions>
        <exclusion>
          <groupId>com.ibm.icu</groupId>
          <artifactId>icu4j</artifactId>
        </exclusion>
        <exclusion>
          <groupId>net.sourceforge.saxon</groupId>
          <artifactId>saxon</artifactId>
        </exclusion>
        <exclusion>
          <groupId>org.ow2.asm</groupId>
          <artifactId>asm</artifactId>
        </exclusion>
      </exclusions>
    </dependency>
    <dependency>
      <groupId>net.sourceforge.pmd</groupId>
      <artifactId>pmd-java</artifactId>
      <version>${pmd.version}</version>
      <exclusions>
        <exclusion>
          <groupId>net.sourceforge.saxon</groupId>
          <artifactId>saxon</artifactId>
        </exclusion>
        <exclusion>
          <groupId>org.ow2.asm</groupId>
          <artifactId>asm</artifactId>
        </exclusion>
      </exclusions>
    </dependency>

    <!-- Required Jenkins Plug-in Dependencies -->
    <dependency>
      <groupId>io.jenkins.plugins</groupId>
      <artifactId>plugin-util-api</artifactId>
      <version>${plugin-util-api.version}</version>
    </dependency>
    <dependency>
      <groupId>io.jenkins.plugins</groupId>
      <artifactId>analysis-model-api</artifactId>
      <version>${analysis-model-api.version}</version>
    </dependency>
    <dependency>
      <groupId>io.jenkins.plugins</groupId>
      <artifactId>font-awesome-api</artifactId>
      <version>${font-awesome-api.version}</version>
    </dependency>
    <dependency>
      <groupId>io.jenkins.plugins</groupId>
      <artifactId>bootstrap4-api</artifactId>
      <version>${bootstrap4-api.version}</version>
    </dependency>
    <dependency>
      <groupId>io.jenkins.plugins</groupId>
      <artifactId>jquery3-api</artifactId>
      <version>${jquery3-api.version}</version>
    </dependency>
    <dependency>
      <groupId>io.jenkins.plugins</groupId>
      <artifactId>echarts-api</artifactId>
      <version>${echarts-api.version}</version>
    </dependency>
    <dependency>
      <groupId>io.jenkins.plugins</groupId>
      <artifactId>data-tables-api</artifactId>
      <version>${data-tables-api.version}</version>
    </dependency>
    <dependency>
      <groupId>org.jenkins-ci.plugins</groupId>
      <artifactId>jackson2-api</artifactId>
      <version>${jackson2-api.version}</version>
    </dependency>
    <dependency>
      <groupId>org.jenkins-ci.plugins.workflow</groupId>
      <artifactId>workflow-api</artifactId>
    </dependency>
    <dependency>
      <groupId>org.jenkins-ci.plugins.workflow</groupId>
      <artifactId>workflow-cps</artifactId>
    </dependency>
    <dependency>
      <groupId>org.jenkins-ci.plugins.workflow</groupId>
      <artifactId>workflow-step-api</artifactId>
    </dependency>
    <dependency>
      <groupId>org.jenkins-ci.plugins.workflow</groupId>
      <artifactId>workflow-job</artifactId>
    </dependency>
    <dependency>
      <groupId>org.jenkins-ci.plugins</groupId>
      <artifactId>structs</artifactId>
      <version>${structs.version}</version>
    </dependency>
    <dependency>
      <groupId>org.jenkins-ci.plugins</groupId>
      <artifactId>antisamy-markup-formatter</artifactId>
      <version>${antisamy-markup-formatter.version}</version>
    </dependency>
    <dependency>
      <groupId>io.jenkins.plugins</groupId>
      <artifactId>checks-api</artifactId>
      <version>${checks-api.version}</version>
    </dependency>

    <!-- AxivionSuite Dependencies -->
    <dependency>
      <groupId>org.jenkins-ci.plugins</groupId>
      <artifactId>credentials</artifactId>
    </dependency>
    <dependency>
      <groupId>org.jenkins-ci.plugins</groupId>
      <artifactId>apache-httpcomponents-client-4-api</artifactId>
      <version>${httpcomponents-client.version}</version>
    </dependency>

    <!-- Optional Jenkins Plug-in Dependencies -->
    <dependency>
      <groupId>org.jenkins-ci.plugins</groupId>
      <artifactId>matrix-project</artifactId>
      <version>${matrix-project.version}</version>
      <optional>true</optional>
    </dependency>
    <dependency>
      <groupId>org.jenkins-ci.plugins</groupId>
      <artifactId>token-macro</artifactId>
      <version>${token-macro.version}</version>
      <optional>true</optional>
    </dependency>
    <dependency>
      <groupId>io.jenkins.plugins</groupId>
      <artifactId>forensics-api</artifactId>
      <version>${forensics-api-plugin.version}</version>
    </dependency>
    <dependency>
      <groupId>org.jenkins-ci.plugins</groupId>
      <artifactId>dashboard-view</artifactId>
      <version>${dashboard-view.version}</version>
      <optional>true</optional>
    </dependency>

    <!-- Test Dependencies -->
    <dependency>
      <groupId>io.jenkins.plugins</groupId>
      <artifactId>forensics-api</artifactId>
      <version>${forensics-api-plugin.version}</version>
      <type>test-jar</type>
      <scope>test</scope>
    </dependency>
    <dependency>
      <groupId>edu.hm.hafner</groupId>
      <artifactId>analysis-model</artifactId>
      <version>${analysis-model-tests.version}</version>
      <type>test-jar</type>
      <scope>test</scope>
    </dependency>
    <dependency>
      <groupId>org.json</groupId>
      <artifactId>json</artifactId>
      <version>${json.version}</version>
      <scope>test</scope>
    </dependency>
    <dependency>
      <groupId>org.jenkins-ci.main</groupId>
      <artifactId>jenkins-test-harness-tools</artifactId>
      <version>2.2</version>
      <scope>test</scope>
    </dependency>
    <dependency>
      <groupId>org.xmlunit</groupId>
      <artifactId>xmlunit-assertj</artifactId>
      <version>${xmlunit.version}</version>
      <scope>test</scope>
    </dependency>

    <dependency>
      <groupId>io.jenkins.plugins</groupId>
      <artifactId>plugin-util-api</artifactId>
      <version>${plugin-util-api.version}</version>
      <scope>test</scope>
      <type>test-jar</type>
    </dependency>
    <dependency>
      <groupId>io.jenkins.plugins</groupId>
      <artifactId>data-tables-api</artifactId>
      <version>${data-tables-api.version}</version>
      <scope>test</scope>
      <type>test-jar</type>
    </dependency>

    <!-- Form element path plugin to simplify location of UI elements in HtmlUnit tests -->
    <dependency>
      <groupId>org.jenkins-ci.plugins</groupId>
      <artifactId>form-element-path</artifactId>
      <version>${form-element-path.version}</version>
      <scope>test</scope>
    </dependency>

    <!-- Jenkins Plug-in Dependencies required for integration tests -->
    <dependency>
      <groupId>org.jenkins-ci.plugins</groupId>
      <artifactId>flexible-publish</artifactId>
      <version>${flexible-publish.version}</version>
      <scope>test</scope>
    </dependency>
    <dependency>
      <groupId>org.jenkins-ci.plugins</groupId>
      <artifactId>envinject</artifactId>
      <version>${envinject.version}</version>
      <scope>test</scope>
    </dependency>
    <dependency>
      <groupId>org.jenkins-ci.plugins</groupId>
      <artifactId>timestamper</artifactId>
      <scope>test</scope>
    </dependency>
    <dependency>
      <groupId>org.jenkins-ci.main</groupId>
      <artifactId>maven-plugin</artifactId>
      <version>${jenkins-maven-plugin.version}</version>
      <scope>test</scope>
    </dependency>
    <dependency>
      <groupId>org.jenkins-ci.plugins</groupId>
      <artifactId>job-dsl</artifactId>
      <version>${job-dsl.version}</version>
      <scope>test</scope>
      <exclusions>
        <exclusion>
          <artifactId>xmlunit</artifactId>
          <groupId>xmlunit</groupId>
        </exclusion>
      </exclusions>
    </dependency>
    <dependency>
      <groupId>io.jenkins</groupId>
      <artifactId>configuration-as-code</artifactId>
      <version>${configuration-as-code.version}</version>
      <scope>test</scope>
    </dependency>
    <dependency>
      <groupId>org.jenkins-ci.plugins</groupId>
      <artifactId>cloudbees-folder</artifactId>
      <version>${folder.version}</version>
      <scope>test</scope>
    </dependency>
    <dependency>
      <groupId>org.jenkins-ci.plugins</groupId>
      <artifactId>ansicolor</artifactId>
      <version>0.7.2</version>
      <scope>test</scope>
    </dependency>
    <dependency>
      <groupId>io.jenkins.plugins</groupId>
      <artifactId>metrics-aggregation</artifactId>
      <version>0.2.0</version>
      <scope>test</scope>
    </dependency>
    <dependency>
      <groupId>io.jenkins.plugins</groupId>
      <artifactId>autograding</artifactId>
      <version>2.0.0</version>
      <scope>test</scope>
    </dependency>

    <!-- stage -->
    <dependency>
      <groupId>org.jenkins-ci.plugins</groupId>
      <artifactId>pipeline-stage-step</artifactId>
      <version>${pipeline-stage-step.version}</version>
      <scope>test</scope>
    </dependency>
    <!-- node -->
    <dependency>
      <groupId>org.jenkins-ci.plugins.workflow</groupId>
      <artifactId>workflow-durable-task-step</artifactId>
      <scope>test</scope>
    </dependency>
    <!-- recorder -> step -->
    <dependency>
      <groupId>org.jenkins-ci.plugins.workflow</groupId>
      <artifactId>workflow-basic-steps</artifactId>
      <scope>test</scope>
    </dependency>
    <!-- Docker Agents -->
    <dependency>
      <groupId>org.jenkins-ci.test</groupId>
      <artifactId>docker-fixtures</artifactId>
      <version>${docker-fixtures.version}</version>
      <scope>test</scope>
    </dependency>
    <dependency>
      <groupId>org.jenkins-ci.plugins</groupId>
      <artifactId>ssh-slaves</artifactId>
      <scope>test</scope>
    </dependency>
    <dependency>
      <groupId>org.jenkins-ci.plugins</groupId>
      <artifactId>jdk-tool</artifactId>
      <version>${jdk-tool.version}</version>
      <scope>test</scope>
    </dependency>
    <dependency>
      <groupId>org.jenkins-ci.plugins</groupId>
      <artifactId>scm-api</artifactId>
      <version>${scm-api.version}</version>
      <type>test-jar</type>
      <scope>test</scope>
    </dependency>

    <!-- Declarative Pipeline -->
    <dependency>
      <groupId>org.jenkins-ci.plugins.workflow</groupId>
      <artifactId>workflow-support</artifactId>
      <version>${workflow-support.version}</version>
      <scope>test</scope>
    </dependency>
    <dependency>
      <groupId>org.jenkinsci.plugins</groupId>
      <artifactId>pipeline-model-definition</artifactId>
      <version>${pipeline-model-definition.version}</version>
      <scope>test</scope>
      <exclusions>
        <exclusion>
          <groupId>org.jenkins-ci.plugins</groupId>
          <artifactId>cloudbees-folder</artifactId>
        </exclusion>
      </exclusions>
    </dependency>

    <!-- JMH Benchmark -->
    <dependency>
      <groupId>org.openjdk.jmh</groupId>
      <artifactId>jmh-core</artifactId>
      <version>${jmh.version}</version>
      <scope>test</scope>
    </dependency>
    <dependency>
      <groupId>org.openjdk.jmh</groupId>
      <artifactId>jmh-generator-annprocess</artifactId>
      <version>${jmh.version}</version>
      <scope>test</scope>
    </dependency>
  </dependencies>

  <build>
    <plugins>
      <plugin>
        <artifactId>maven-enforcer-plugin</artifactId>
        <executions>
          <execution>
            <id>display-info</id>
            <configuration>
              <rules>
                <requireUpperBoundDeps>
                  <excludes combine.children="append">
                    <exclude>commons-beanutils:commons-beanutils</exclude>
                  </excludes>
                </requireUpperBoundDeps>
              </rules>
            </configuration>
          </execution>
        </executions>
      </plugin>
      <plugin>
        <groupId>org.assertj</groupId>
        <artifactId>assertj-assertions-generator-maven-plugin</artifactId>
        <configuration>
          <packages>
            <package>io.jenkins.plugins.analysis.core.scm</package>
            <package>io.jenkins.plugins.analysis.core.model</package>
            <package>io.jenkins.plugins.analysis.core.util</package>
          </packages>
          <excludes combine.children="append">
            <exclude>.*Thresholds</exclude>
          </excludes>
          <entryPointClassPackage>io.jenkins.plugins.analysis.core.assertions</entryPointClassPackage>
        </configuration>
      </plugin>
      <plugin>
        <groupId>com.github.spotbugs</groupId>
        <artifactId>spotbugs-maven-plugin</artifactId>
        <executions>
          <execution>
            <id>spotbugs</id>
            <phase>none</phase>
          </execution>
        </executions>
      </plugin>
      <plugin>
        <groupId>org.revapi</groupId>
        <artifactId>revapi-maven-plugin</artifactId>
        <configuration>
          <failBuildOnProblemsFound>true</failBuildOnProblemsFound>
          <!-- Including provided-scope dependencies like Jenkins core results in too many false positives -->
          <checkDependencies>false</checkDependencies>
          <analysisConfiguration>
            <revapi.ignore combine.children="append">
              <item>
                <regex>true</regex>
                <code>java.field.serialVersionUIDUnchanged</code>
                <classQualifiedName>io.jenkins.plugins.analysis.core.steps.*Step</classQualifiedName>
                <justification>Serialization is only used in interprocess communication using the same classes</justification>
              </item>
              <item>
                <regex>true</regex>
                <code>java.missing.*</code>
                <justification>Dependencies are not being checked, so they are reported as missing</justification>
              </item>
              <item>
                <code>java.annotation.added</code>
                <annotationType>org.jenkinsci.plugins.scriptsecurity.sandbox.whitelists.Whitelisted</annotationType>
                <justification>Whitelisted annotations are save to add.</justification>
              </item>
              <item>
                <code>java.annotation.removed</code>
                <regex>true</regex>
                <annotation>@edu.umd.cs.findbugs.annotations.*</annotation>
                <justification>SpotBugs annotations are save to change.</justification>
              </item>
              <item>
                <code>java.annotation.added</code>
                <regex>true</regex>
                <annotation>@edu.umd.cs.findbugs.annotations.*</annotation>
                <justification>SpotBugs annotations are save to change.</justification>
              </item>
            </revapi.ignore>
          </analysisConfiguration>
        </configuration>
      </plugin>
    </plugins>
    <pluginManagement>
      <plugins>
        <plugin>
          <groupId>org.apache.maven.plugins</groupId>
          <artifactId>maven-release-plugin</artifactId>
          <configuration>
            <arguments>-Djenkins.test.timeout=2000</arguments>
          </configuration>
        </plugin>
        <plugin>
          <groupId>org.jacoco</groupId>
          <artifactId>jacoco-maven-plugin</artifactId>
          <version>${jacoco-maven-plugin.version}</version>
          <configuration>
            <excludes combine.children="append">
              <exclude>**/JenkinsFacade.*</exclude>
              <exclude>**/*BlameRunner.*</exclude>
              <exclude>**/NullAnalysisHistory.*</exclude>
            </excludes>
          </configuration>
        </plugin>
      </plugins>
    </pluginManagement>
  </build>

  <profiles>
    <profile>
      <id>benchmark</id>
      <build>
        <plugins>
          <plugin>
            <groupId>org.apache.maven.plugins</groupId>
            <artifactId>maven-surefire-plugin</artifactId>
            <configuration>
              <excludes>
                <exclude>**/*Test.java</exclude>
              </excludes>
              <includes>
                <include>**/*Benchmark.java</include>
              </includes>
            </configuration>
          </plugin>
        </plugins>
      </build>
    </profile>
  </profiles>

  <scm>
    <connection>scm:git:git://github.com/jenkinsci/${project.artifactId}-plugin.git</connection>
    <developerConnection>scm:git:git@github.com:jenkinsci/${project.artifactId}-plugin.git</developerConnection>
    <url>https://github.com/jenkinsci/${project.artifactId}-plugin</url>
    <tag>${scmTag}</tag>
  </scm>

  <repositories>
    <repository>
      <id>repo.jenkins-ci.org</id>
      <url>https://repo.jenkins-ci.org/public/</url>
    </repository>
    <repository>
      <id>incrementals.jenkins-ci.org</id>
      <url>https://repo.jenkins-ci.org/incrementals/</url>
    </repository>
  </repositories>

  <pluginRepositories>
    <pluginRepository>
      <id>repo.jenkins-ci.org</id>
      <url>https://repo.jenkins-ci.org/public/</url>
    </pluginRepository>
  </pluginRepositories>

</project><|MERGE_RESOLUTION|>--- conflicted
+++ resolved
@@ -21,24 +21,14 @@
   <url>https://github.com/jenkinsci/warnings-ng-plugin</url>
 
   <properties>
-<<<<<<< HEAD
     <revision>8.5.0</revision>
-=======
-    <revision>8.4.3</revision>
->>>>>>> 0592602e
     <changelist>-SNAPSHOT</changelist>
 
     <module.name>${project.groupId}.warnings.ng</module.name>
 
-<<<<<<< HEAD
-    <analysis-model-api.version>8.3.1</analysis-model-api.version>
+    <analysis-model-api.version>9.0.0</analysis-model-api.version>
     <analysis-model-tests.version>${analysis-model-api.version}</analysis-model-tests.version>
     <forensics-api-plugin.version>0.8.0-rc613.886cb1cc8afe</forensics-api-plugin.version>
-=======
-    <analysis-model-api.version>9.0.0</analysis-model-api.version>
-    <analysis-model-tests.version>${analysis-model-api.version}</analysis-model-tests.version>
-    <forensics-api-plugin.version>0.7.0</forensics-api-plugin.version>
->>>>>>> 0592602e
     <plugin-util-api.version>1.2.5</plugin-util-api.version>
 
     <font-awesome-api.version>5.14.0-1</font-awesome-api.version>
@@ -131,11 +121,7 @@
       <dependency>
         <groupId>edu.hm.hafner</groupId>
         <artifactId>codingstyle</artifactId>
-<<<<<<< HEAD
-        <version>1.4.0</version>
-=======
         <version>1.5.0</version>
->>>>>>> 0592602e
       </dependency>
     </dependencies>
   </dependencyManagement>
@@ -611,19 +597,7 @@
               <item>
                 <code>java.annotation.added</code>
                 <annotationType>org.jenkinsci.plugins.scriptsecurity.sandbox.whitelists.Whitelisted</annotationType>
-                <justification>Whitelisted annotations are save to add.</justification>
-              </item>
-              <item>
-                <code>java.annotation.removed</code>
-                <regex>true</regex>
-                <annotation>@edu.umd.cs.findbugs.annotations.*</annotation>
-                <justification>SpotBugs annotations are save to change.</justification>
-              </item>
-              <item>
-                <code>java.annotation.added</code>
-                <regex>true</regex>
-                <annotation>@edu.umd.cs.findbugs.annotations.*</annotation>
-                <justification>SpotBugs annotations are save to change.</justification>
+                <justification>Annotation should be save to add.</justification>
               </item>
             </revapi.ignore>
           </analysisConfiguration>
