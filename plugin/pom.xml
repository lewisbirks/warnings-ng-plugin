--- conflicted
+++ resolved
@@ -85,10 +85,7 @@
       <groupId>org.jenkins-ci.plugins</groupId>
       <artifactId>jsoup</artifactId>
       <!-- TODO: remove the version when a matching BOM is available -->
-<<<<<<< HEAD
-=======
       <version>1.19.1-38.v216a_f3721b_3c</version>
->>>>>>> c9e1b8b7
     </dependency>
     <dependency>
       <groupId>io.jenkins.plugins</groupId>
