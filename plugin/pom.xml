<project xmlns="http://maven.apache.org/POM/4.0.0" xmlns:xsi="http://www.w3.org/2001/XMLSchema-instance" xsi:schemaLocation="http://maven.apache.org/POM/4.0.0 http://maven.apache.org/maven-v4_0_0.xsd">
  <modelVersion>4.0.0</modelVersion>

  <parent>
    <groupId>org.jvnet.hudson.plugins</groupId>
    <artifactId>analysis-pom</artifactId>
    <version>4.2.1</version>
    <relativePath />
  </parent>

  <groupId>io.jenkins.plugins</groupId>
  <artifactId>warnings-ng</artifactId>
  <packaging>hpi</packaging>
  <name>Warnings Next Generation Plugin</name>
  <version>${revision}${changelist}</version>

  <description>Jenkins Warnings Next Generation plugin collects compiler warnings or issues reported by static
    analysis tools and visualizes the results. It has built-in support for numerous static analysis tools
    (including several compilers), see the list of supported report formats.
  </description>
  <url>https://github.com/jenkinsci/warnings-ng-plugin</url>

  <properties>
    <revision>8.5.0</revision>
    <changelist>-SNAPSHOT</changelist>

    <module.name>${project.groupId}.warnings.ng</module.name>

    <analysis-model-api.version>9.0.0</analysis-model-api.version>
    <analysis-model-tests.version>${analysis-model-api.version}</analysis-model-tests.version>
    <forensics-api-plugin.version>0.8.0-rc613.886cb1cc8afe</forensics-api-plugin.version>
    <plugin-util-api.version>1.2.5</plugin-util-api.version>

    <font-awesome-api.version>5.14.0-1</font-awesome-api.version>
    <jquery3-api.version>3.5.1-1</jquery3-api.version>
    <bootstrap4-api.version>4.5.2-1</bootstrap4-api.version>
    <data-tables-api.version>1.10.21-2</data-tables-api.version>
    <echarts-api.version>4.8.0-2</echarts-api.version>

    <commons.lang.version>3.11</commons.lang.version>
    <commons.io.version>2.8.0</commons.io.version>
    <commons.digester.version>2.1</commons.digester.version>
    <commons.digester3.version>3.2</commons.digester3.version>
    <commons.text.version>1.9</commons.text.version>
    <eclipse-collections.version>9.2.0</eclipse-collections.version>
    <j2html.version>1.4.0</j2html.version>

    <json.version>20200518</json.version>
    <jackson2-api.version>2.11.1</jackson2-api.version>

    <pmd.version>6.27.0</pmd.version>

    <!-- Test Library Dependencies Versions -->
    <xmlunit.version>2.7.0</xmlunit.version>
    <jsoup.version>1.13.1</jsoup.version>
    <json-smart.version>2.3</json-smart.version>
    <jmh.version>1.25.2</jmh.version>

    <!-- Jenkins Plug-in Dependencies Versions -->
    <token-macro.version>2.12</token-macro.version>
    <jenkins-maven-plugin.version>3.7</jenkins-maven-plugin.version>
    <matrix-project.version>1.14</matrix-project.version>
    <junit-plugin.version>1.24</junit-plugin.version>
    <structs.version>1.20</structs.version>
    <antisamy-markup-formatter.version>2.1</antisamy-markup-formatter.version>
    <dashboard-view.version>2.13</dashboard-view.version>
    <script-security.version>1.62</script-security.version>
    <httpcomponents-client.version>4.5.10-2.0</httpcomponents-client.version>
    <configuration-as-code.version>1.36</configuration-as-code.version>
    <job-dsl.version>1.76</job-dsl.version>
    <envinject.version>2.3.0</envinject.version>
    <flexible-publish.version>0.15.2</flexible-publish.version>
    <pipeline-stage-step.version>2.3</pipeline-stage-step.version>
    <docker-fixtures.version>1.10</docker-fixtures.version>
    <jdk-tool.version>1.4</jdk-tool.version>
    <workflow-support.version>3.5</workflow-support.version>
    <pipeline-model-definition.version>1.2</pipeline-model-definition.version>
    <form-element-path.version>1.9</form-element-path.version>
    <folder.version>6.14</folder.version>
    <scm-api.version>2.6.3</scm-api.version>
    <checks-api.version>1.0.0</checks-api.version>

    <!-- Maven Surefire ArgLine -->
    <argLine>-Djava.awt.headless=true -Xmx1024m</argLine>

    <useBeta>true</useBeta>
  </properties>

  <licenses>
    <license>
      <name>MIT license</name>
      <comments>All source code is under the MIT license.</comments>
    </license>
  </licenses>

  <developers>
    <developer>
      <name>Ullrich Hafner</name>
      <id>uhafner</id>
      <email>ullrich.hafner@gmail.com</email>
    </developer>
  </developers>

  <dependencyManagement>
    <dependencies>
      <dependency>
        <groupId>org.codehaus.groovy</groupId>
        <artifactId>groovy-all</artifactId>
        <version>2.4.20</version>
      </dependency>
      <dependency>
        <groupId>commons-net</groupId>
        <artifactId>commons-net</artifactId>
        <version>3.7</version>
      </dependency>
      <dependency>
        <groupId>io.jenkins.plugins</groupId>
        <artifactId>code-coverage-api</artifactId>
        <version>1.2.0</version>
      </dependency>
      <dependency>
        <groupId>edu.hm.hafner</groupId>
        <artifactId>codingstyle</artifactId>
<<<<<<< HEAD
        <version>1.5.0</version>
=======
        <version>1.6.0</version>
>>>>>>> 847f3f55
      </dependency>
    </dependencies>
  </dependencyManagement>

  <dependencies>

    <!-- Project Library Dependencies -->
    <dependency>
      <groupId>org.eclipse.collections</groupId>
      <artifactId>eclipse-collections-api</artifactId>
      <version>${eclipse-collections.version}</version>
    </dependency>
    <dependency>
      <groupId>org.eclipse.collections</groupId>
      <artifactId>eclipse-collections</artifactId>
      <version>${eclipse-collections.version}</version>
    </dependency>
    <dependency>
      <groupId>org.apache.commons</groupId>
      <artifactId>commons-lang3</artifactId>
      <version>${commons.lang.version}</version>
    </dependency>
    <dependency>
      <groupId>commons-io</groupId>
      <artifactId>commons-io</artifactId>
      <version>${commons.io.version}</version>
    </dependency>
    <dependency>
      <groupId>org.apache.commons</groupId>
      <artifactId>commons-digester3</artifactId>
      <version>${commons.digester3.version}</version>
      <exclusions>
        <exclusion>
          <artifactId>asm</artifactId>
          <groupId>asm</groupId>
        </exclusion>
      </exclusions>
    </dependency>
    <dependency>
      <groupId>org.apache.commons</groupId>
      <artifactId>commons-text</artifactId>
      <version>${commons.text.version}</version>
    </dependency>
    <dependency>
      <groupId>com.j2html</groupId>
      <artifactId>j2html</artifactId>
      <version>${j2html.version}</version>
    </dependency>
    <dependency>
      <groupId>net.minidev</groupId>
      <artifactId>json-smart</artifactId>
      <version>${json-smart.version}</version>
    </dependency>
    <dependency>
      <groupId>org.jsoup</groupId>
      <artifactId>jsoup</artifactId>
      <version>${jsoup.version}</version>
    </dependency>

    <!-- PMD Messages -->
    <dependency>
      <groupId>net.sourceforge.pmd</groupId>
      <artifactId>pmd-core</artifactId>
      <version>${pmd.version}</version>
      <exclusions>
        <exclusion>
          <groupId>com.ibm.icu</groupId>
          <artifactId>icu4j</artifactId>
        </exclusion>
        <exclusion>
          <groupId>net.sourceforge.saxon</groupId>
          <artifactId>saxon</artifactId>
        </exclusion>
        <exclusion>
          <groupId>org.ow2.asm</groupId>
          <artifactId>asm</artifactId>
        </exclusion>
      </exclusions>
    </dependency>
    <dependency>
      <groupId>net.sourceforge.pmd</groupId>
      <artifactId>pmd-java</artifactId>
      <version>${pmd.version}</version>
      <exclusions>
        <exclusion>
          <groupId>net.sourceforge.saxon</groupId>
          <artifactId>saxon</artifactId>
        </exclusion>
        <exclusion>
          <groupId>org.ow2.asm</groupId>
          <artifactId>asm</artifactId>
        </exclusion>
      </exclusions>
    </dependency>

    <!-- Required Jenkins Plug-in Dependencies -->
    <dependency>
      <groupId>io.jenkins.plugins</groupId>
      <artifactId>plugin-util-api</artifactId>
      <version>${plugin-util-api.version}</version>
    </dependency>
    <dependency>
      <groupId>io.jenkins.plugins</groupId>
      <artifactId>analysis-model-api</artifactId>
      <version>${analysis-model-api.version}</version>
    </dependency>
    <dependency>
      <groupId>io.jenkins.plugins</groupId>
      <artifactId>font-awesome-api</artifactId>
      <version>${font-awesome-api.version}</version>
    </dependency>
    <dependency>
      <groupId>io.jenkins.plugins</groupId>
      <artifactId>bootstrap4-api</artifactId>
      <version>${bootstrap4-api.version}</version>
    </dependency>
    <dependency>
      <groupId>io.jenkins.plugins</groupId>
      <artifactId>jquery3-api</artifactId>
      <version>${jquery3-api.version}</version>
    </dependency>
    <dependency>
      <groupId>io.jenkins.plugins</groupId>
      <artifactId>echarts-api</artifactId>
      <version>${echarts-api.version}</version>
    </dependency>
    <dependency>
      <groupId>io.jenkins.plugins</groupId>
      <artifactId>data-tables-api</artifactId>
      <version>${data-tables-api.version}</version>
    </dependency>
    <dependency>
      <groupId>org.jenkins-ci.plugins</groupId>
      <artifactId>jackson2-api</artifactId>
      <version>${jackson2-api.version}</version>
    </dependency>
    <dependency>
      <groupId>org.jenkins-ci.plugins.workflow</groupId>
      <artifactId>workflow-api</artifactId>
    </dependency>
    <dependency>
      <groupId>org.jenkins-ci.plugins.workflow</groupId>
      <artifactId>workflow-cps</artifactId>
    </dependency>
    <dependency>
      <groupId>org.jenkins-ci.plugins.workflow</groupId>
      <artifactId>workflow-step-api</artifactId>
    </dependency>
    <dependency>
      <groupId>org.jenkins-ci.plugins.workflow</groupId>
      <artifactId>workflow-job</artifactId>
    </dependency>
    <dependency>
      <groupId>org.jenkins-ci.plugins</groupId>
      <artifactId>structs</artifactId>
      <version>${structs.version}</version>
    </dependency>
    <dependency>
      <groupId>org.jenkins-ci.plugins</groupId>
      <artifactId>antisamy-markup-formatter</artifactId>
      <version>${antisamy-markup-formatter.version}</version>
    </dependency>
    <dependency>
      <groupId>io.jenkins.plugins</groupId>
      <artifactId>checks-api</artifactId>
      <version>${checks-api.version}</version>
    </dependency>

    <!-- AxivionSuite Dependencies -->
    <dependency>
      <groupId>org.jenkins-ci.plugins</groupId>
      <artifactId>credentials</artifactId>
    </dependency>
    <dependency>
      <groupId>org.jenkins-ci.plugins</groupId>
      <artifactId>apache-httpcomponents-client-4-api</artifactId>
      <version>${httpcomponents-client.version}</version>
    </dependency>

    <!-- Optional Jenkins Plug-in Dependencies -->
    <dependency>
      <groupId>org.jenkins-ci.plugins</groupId>
      <artifactId>matrix-project</artifactId>
      <version>${matrix-project.version}</version>
      <optional>true</optional>
    </dependency>
    <dependency>
      <groupId>org.jenkins-ci.plugins</groupId>
      <artifactId>token-macro</artifactId>
      <version>${token-macro.version}</version>
      <optional>true</optional>
    </dependency>
    <dependency>
      <groupId>io.jenkins.plugins</groupId>
      <artifactId>forensics-api</artifactId>
      <version>${forensics-api-plugin.version}</version>
    </dependency>
    <dependency>
      <groupId>org.jenkins-ci.plugins</groupId>
      <artifactId>dashboard-view</artifactId>
      <version>${dashboard-view.version}</version>
      <optional>true</optional>
    </dependency>

    <!-- Test Dependencies -->
    <dependency>
      <groupId>io.jenkins.plugins</groupId>
      <artifactId>forensics-api</artifactId>
      <version>${forensics-api-plugin.version}</version>
      <type>test-jar</type>
      <scope>test</scope>
    </dependency>
    <dependency>
      <groupId>edu.hm.hafner</groupId>
      <artifactId>analysis-model</artifactId>
      <version>${analysis-model-tests.version}</version>
      <type>test-jar</type>
      <scope>test</scope>
    </dependency>
    <dependency>
      <groupId>org.json</groupId>
      <artifactId>json</artifactId>
      <version>${json.version}</version>
      <scope>test</scope>
    </dependency>
    <dependency>
      <groupId>org.jenkins-ci.main</groupId>
      <artifactId>jenkins-test-harness-tools</artifactId>
      <version>2.2</version>
      <scope>test</scope>
    </dependency>
    <dependency>
      <groupId>org.xmlunit</groupId>
      <artifactId>xmlunit-assertj</artifactId>
      <version>${xmlunit.version}</version>
      <scope>test</scope>
    </dependency>

    <dependency>
      <groupId>io.jenkins.plugins</groupId>
      <artifactId>plugin-util-api</artifactId>
      <version>${plugin-util-api.version}</version>
      <scope>test</scope>
      <type>test-jar</type>
    </dependency>
    <dependency>
      <groupId>io.jenkins.plugins</groupId>
      <artifactId>data-tables-api</artifactId>
      <version>${data-tables-api.version}</version>
      <scope>test</scope>
      <type>test-jar</type>
    </dependency>

    <!-- Form element path plugin to simplify location of UI elements in HtmlUnit tests -->
    <dependency>
      <groupId>org.jenkins-ci.plugins</groupId>
      <artifactId>form-element-path</artifactId>
      <version>${form-element-path.version}</version>
      <scope>test</scope>
    </dependency>

    <!-- Jenkins Plug-in Dependencies required for integration tests -->
    <dependency>
      <groupId>org.jenkins-ci.plugins</groupId>
      <artifactId>flexible-publish</artifactId>
      <version>${flexible-publish.version}</version>
      <scope>test</scope>
    </dependency>
    <dependency>
      <groupId>org.jenkins-ci.plugins</groupId>
      <artifactId>envinject</artifactId>
      <version>${envinject.version}</version>
      <scope>test</scope>
    </dependency>
    <dependency>
      <groupId>org.jenkins-ci.plugins</groupId>
      <artifactId>timestamper</artifactId>
      <scope>test</scope>
    </dependency>
    <dependency>
      <groupId>org.jenkins-ci.main</groupId>
      <artifactId>maven-plugin</artifactId>
      <version>${jenkins-maven-plugin.version}</version>
      <scope>test</scope>
    </dependency>
    <dependency>
      <groupId>org.jenkins-ci.plugins</groupId>
      <artifactId>job-dsl</artifactId>
      <version>${job-dsl.version}</version>
      <scope>test</scope>
      <exclusions>
        <exclusion>
          <artifactId>xmlunit</artifactId>
          <groupId>xmlunit</groupId>
        </exclusion>
      </exclusions>
    </dependency>
    <dependency>
      <groupId>io.jenkins</groupId>
      <artifactId>configuration-as-code</artifactId>
      <version>${configuration-as-code.version}</version>
      <scope>test</scope>
    </dependency>
    <dependency>
      <groupId>org.jenkins-ci.plugins</groupId>
      <artifactId>cloudbees-folder</artifactId>
      <version>${folder.version}</version>
      <scope>test</scope>
    </dependency>
    <dependency>
      <groupId>org.jenkins-ci.plugins</groupId>
      <artifactId>ansicolor</artifactId>
      <version>0.7.2</version>
      <scope>test</scope>
    </dependency>
    <dependency>
      <groupId>io.jenkins.plugins</groupId>
      <artifactId>metrics-aggregation</artifactId>
      <version>0.2.0</version>
      <scope>test</scope>
    </dependency>
    <dependency>
      <groupId>io.jenkins.plugins</groupId>
      <artifactId>autograding</artifactId>
      <version>2.0.0</version>
      <scope>test</scope>
    </dependency>

    <!-- stage -->
    <dependency>
      <groupId>org.jenkins-ci.plugins</groupId>
      <artifactId>pipeline-stage-step</artifactId>
      <version>${pipeline-stage-step.version}</version>
      <scope>test</scope>
    </dependency>
    <!-- node -->
    <dependency>
      <groupId>org.jenkins-ci.plugins.workflow</groupId>
      <artifactId>workflow-durable-task-step</artifactId>
      <scope>test</scope>
    </dependency>
    <!-- recorder -> step -->
    <dependency>
      <groupId>org.jenkins-ci.plugins.workflow</groupId>
      <artifactId>workflow-basic-steps</artifactId>
      <scope>test</scope>
    </dependency>
    <!-- Docker Agents -->
    <dependency>
      <groupId>org.jenkins-ci.test</groupId>
      <artifactId>docker-fixtures</artifactId>
      <version>${docker-fixtures.version}</version>
      <scope>test</scope>
    </dependency>
    <dependency>
      <groupId>org.jenkins-ci.plugins</groupId>
      <artifactId>ssh-slaves</artifactId>
      <scope>test</scope>
    </dependency>
    <dependency>
      <groupId>org.jenkins-ci.plugins</groupId>
      <artifactId>jdk-tool</artifactId>
      <version>${jdk-tool.version}</version>
      <scope>test</scope>
    </dependency>
    <dependency>
      <groupId>org.jenkins-ci.plugins</groupId>
      <artifactId>scm-api</artifactId>
      <version>${scm-api.version}</version>
      <type>test-jar</type>
      <scope>test</scope>
    </dependency>

    <!-- Declarative Pipeline -->
    <dependency>
      <groupId>org.jenkins-ci.plugins.workflow</groupId>
      <artifactId>workflow-support</artifactId>
      <version>${workflow-support.version}</version>
      <scope>test</scope>
    </dependency>
    <dependency>
      <groupId>org.jenkinsci.plugins</groupId>
      <artifactId>pipeline-model-definition</artifactId>
      <version>${pipeline-model-definition.version}</version>
      <scope>test</scope>
      <exclusions>
        <exclusion>
          <groupId>org.jenkins-ci.plugins</groupId>
          <artifactId>cloudbees-folder</artifactId>
        </exclusion>
      </exclusions>
    </dependency>

    <!-- JMH Benchmark -->
    <dependency>
      <groupId>org.openjdk.jmh</groupId>
      <artifactId>jmh-core</artifactId>
      <version>${jmh.version}</version>
      <scope>test</scope>
    </dependency>
    <dependency>
      <groupId>org.openjdk.jmh</groupId>
      <artifactId>jmh-generator-annprocess</artifactId>
      <version>${jmh.version}</version>
      <scope>test</scope>
    </dependency>
  </dependencies>

  <build>
    <plugins>
      <plugin>
        <artifactId>maven-enforcer-plugin</artifactId>
        <executions>
          <execution>
            <id>display-info</id>
            <configuration>
              <rules>
                <requireUpperBoundDeps>
                  <excludes combine.children="append">
                    <exclude>commons-beanutils:commons-beanutils</exclude>
                  </excludes>
                </requireUpperBoundDeps>
              </rules>
            </configuration>
          </execution>
        </executions>
      </plugin>
      <plugin>
        <groupId>org.assertj</groupId>
        <artifactId>assertj-assertions-generator-maven-plugin</artifactId>
        <configuration>
          <packages>
            <package>io.jenkins.plugins.analysis.core.scm</package>
            <package>io.jenkins.plugins.analysis.core.model</package>
            <package>io.jenkins.plugins.analysis.core.util</package>
          </packages>
          <excludes combine.children="append">
            <exclude>.*Thresholds</exclude>
          </excludes>
          <entryPointClassPackage>io.jenkins.plugins.analysis.core.assertions</entryPointClassPackage>
        </configuration>
      </plugin>
      <plugin>
        <groupId>com.github.spotbugs</groupId>
        <artifactId>spotbugs-maven-plugin</artifactId>
        <executions>
          <execution>
            <id>spotbugs</id>
            <phase>none</phase>
          </execution>
        </executions>
      </plugin>
      <plugin>
        <groupId>org.revapi</groupId>
        <artifactId>revapi-maven-plugin</artifactId>
        <configuration>
          <failBuildOnProblemsFound>true</failBuildOnProblemsFound>
          <!-- Including provided-scope dependencies like Jenkins core results in too many false positives -->
          <checkDependencies>false</checkDependencies>
          <analysisConfiguration>
            <revapi.ignore combine.children="append">
              <item>
                <regex>true</regex>
                <code>java.field.serialVersionUIDUnchanged</code>
                <classQualifiedName>io.jenkins.plugins.analysis.core.steps.*Step</classQualifiedName>
                <justification>Serialization is only used in interprocess communication using the same classes</justification>
              </item>
              <item>
                <regex>true</regex>
                <code>java.missing.*</code>
                <justification>Dependencies are not being checked, so they are reported as missing</justification>
              </item>
              <item>
                <code>java.annotation.added</code>
                <annotationType>org.jenkinsci.plugins.scriptsecurity.sandbox.whitelists.Whitelisted</annotationType>
                <justification>Annotation should be save to add.</justification>
              </item>
            </revapi.ignore>
          </analysisConfiguration>
        </configuration>
      </plugin>
    </plugins>
    <pluginManagement>
      <plugins>
        <plugin>
          <groupId>org.apache.maven.plugins</groupId>
          <artifactId>maven-release-plugin</artifactId>
          <configuration>
            <arguments>-Djenkins.test.timeout=2000</arguments>
          </configuration>
        </plugin>
        <plugin>
          <groupId>org.jacoco</groupId>
          <artifactId>jacoco-maven-plugin</artifactId>
          <version>${jacoco-maven-plugin.version}</version>
          <configuration>
            <excludes combine.children="append">
              <exclude>**/JenkinsFacade.*</exclude>
              <exclude>**/*BlameRunner.*</exclude>
              <exclude>**/NullAnalysisHistory.*</exclude>
            </excludes>
          </configuration>
        </plugin>
      </plugins>
    </pluginManagement>
  </build>

  <profiles>
    <profile>
      <id>benchmark</id>
      <build>
        <plugins>
          <plugin>
            <groupId>org.apache.maven.plugins</groupId>
            <artifactId>maven-surefire-plugin</artifactId>
            <configuration>
              <excludes>
                <exclude>**/*Test.java</exclude>
              </excludes>
              <includes>
                <include>**/*Benchmark.java</include>
              </includes>
            </configuration>
          </plugin>
        </plugins>
      </build>
    </profile>
  </profiles>

  <scm>
    <connection>scm:git:git://github.com/jenkinsci/${project.artifactId}-plugin.git</connection>
    <developerConnection>scm:git:git@github.com:jenkinsci/${project.artifactId}-plugin.git</developerConnection>
    <url>https://github.com/jenkinsci/${project.artifactId}-plugin</url>
    <tag>${scmTag}</tag>
  </scm>

  <repositories>
    <repository>
      <id>repo.jenkins-ci.org</id>
      <url>https://repo.jenkins-ci.org/public/</url>
    </repository>
    <repository>
      <id>incrementals.jenkins-ci.org</id>
      <url>https://repo.jenkins-ci.org/incrementals/</url>
    </repository>
  </repositories>

  <pluginRepositories>
    <pluginRepository>
      <id>repo.jenkins-ci.org</id>
      <url>https://repo.jenkins-ci.org/public/</url>
    </pluginRepository>
  </pluginRepositories>

</project><|MERGE_RESOLUTION|>--- conflicted
+++ resolved
@@ -121,11 +121,7 @@
       <dependency>
         <groupId>edu.hm.hafner</groupId>
         <artifactId>codingstyle</artifactId>
-<<<<<<< HEAD
-        <version>1.5.0</version>
-=======
         <version>1.6.0</version>
->>>>>>> 847f3f55
       </dependency>
     </dependencies>
   </dependencyManagement>
