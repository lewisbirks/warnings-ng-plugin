--- conflicted
+++ resolved
@@ -25,15 +25,10 @@
     <changelist>-SNAPSHOT</changelist>
     <module.name>${project.groupId}.warnings.ng</module.name>
 
-<<<<<<< HEAD
+    <jenkins.baseline>2.319</jenkins.baseline>                           
+                
     <analysis-model-api.version>10.10.0</analysis-model-api.version>
     <analysis-model-tests.version>10.10.0</analysis-model-tests.version>
-=======
-    <jenkins.baseline>2.319</jenkins.baseline>
-
-    <analysis-model-api.version>10.9.3</analysis-model-api.version>
-    <analysis-model-tests.version>10.9.0</analysis-model-tests.version>
->>>>>>> 45202b2b
 
     <forensics-api-plugin.version>1.8.0</forensics-api-plugin.version>
     <plugin-util-api.version>2.16.0</plugin-util-api.version>
